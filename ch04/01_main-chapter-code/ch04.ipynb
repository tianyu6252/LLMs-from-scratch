{
 "cells": [
  {
   "cell_type": "markdown",
   "id": "08f4321d-d32a-4a90-bfc7-e923f316b2f8",
   "metadata": {},
   "source": [
    "<table style=\"width:100%\">\n",
    "<tr>\n",
    "<td style=\"vertical-align:middle; text-align:left;\">\n",
    "<font size=\"2\">\n",
    "Supplementary code for the <a href=\"http://mng.bz/orYv\">Build a Large Language Model From Scratch</a> book by <a href=\"https://sebastianraschka.com\">Sebastian Raschka</a><br>\n",
    "<br>Code repository: <a href=\"https://github.com/rasbt/LLMs-from-scratch\">https://github.com/rasbt/LLMs-from-scratch</a>\n",
    "</font>\n",
    "</td>\n",
    "<td style=\"vertical-align:middle; text-align:left;\">\n",
    "<a href=\"http://mng.bz/orYv\"><img src=\"https://sebastianraschka.com/images/LLMs-from-scratch-images/cover-small.webp\" width=\"100px\"></a>\n",
    "</td>\n",
    "</tr>\n",
    "</table>"
   ]
  },
  {
   "cell_type": "markdown",
   "id": "ce9295b2-182b-490b-8325-83a67c4a001d",
   "metadata": {},
   "source": [
    "# Chapter 4: Implementing a GPT model from Scratch To Generate Text "
   ]
  },
  {
   "cell_type": "code",
   "execution_count": 1,
   "id": "f9eac223-a125-40f7-bacc-bd0d890450c7",
   "metadata": {},
   "outputs": [
    {
     "name": "stdout",
     "output_type": "stream",
     "text": [
      "matplotlib version: 3.10.0\n",
      "torch version: 2.6.0\n",
<<<<<<< HEAD
      "tiktoken version: 0.8.0\n"
=======
      "tiktoken version: 0.9.0\n"
>>>>>>> c278745a
     ]
    }
   ],
   "source": [
    "from importlib.metadata import version\n",
    "\n",
    "print(\"matplotlib version:\", version(\"matplotlib\"))\n",
    "print(\"torch version:\", version(\"torch\"))\n",
    "print(\"tiktoken version:\", version(\"tiktoken\"))"
   ]
  },
  {
   "cell_type": "markdown",
   "id": "e7da97ed-e02f-4d7f-b68e-a0eba3716e02",
   "metadata": {},
   "source": [
    "- In this chapter, we implement a GPT-like LLM architecture; the next chapter will focus on training this LLM"
   ]
  },
  {
   "cell_type": "markdown",
   "id": "7d4f11e0-4434-4979-9dee-e1207df0eb01",
   "metadata": {},
   "source": [
    "<img src=\"https://sebastianraschka.com/images/LLMs-from-scratch-images/ch04_compressed/01.webp\" width=\"500px\">"
   ]
  },
  {
   "cell_type": "markdown",
   "id": "53fe99ab-0bcf-4778-a6b5-6db81fb826ef",
   "metadata": {},
   "source": [
    "## 4.1 Coding an LLM architecture"
   ]
  },
  {
   "cell_type": "markdown",
   "id": "ad72d1ff-d82d-4e33-a88e-3c1a8831797b",
   "metadata": {},
   "source": [
    "- Chapter 1 discussed models like GPT and Llama, which generate words sequentially and are based on the decoder part of the original transformer architecture\n",
    "- Therefore, these LLMs are often referred to as \"decoder-like\" LLMs\n",
    "- Compared to conventional deep learning models, LLMs are larger, mainly due to their vast number of parameters, not the amount of code\n",
    "- We'll see that many elements are repeated in an LLM's architecture"
   ]
  },
  {
   "cell_type": "markdown",
   "id": "5c5213e9-bd1c-437e-aee8-f5e8fb717251",
   "metadata": {},
   "source": [
    "<img src=\"https://sebastianraschka.com/images/LLMs-from-scratch-images/ch04_compressed/02.webp\" width=\"400px\">"
   ]
  },
  {
   "cell_type": "markdown",
   "id": "0d43f5e2-fb51-434a-b9be-abeef6b98d99",
   "metadata": {},
   "source": [
    "- In previous chapters, we used small embedding dimensions for token inputs and outputs for ease of illustration, ensuring they fit on a single page\n",
    "- In this chapter, we consider embedding and model sizes akin to a small GPT-2 model\n",
    "- We'll specifically code the architecture of the smallest GPT-2 model (124 million parameters), as outlined in Radford et al.'s [Language Models are Unsupervised Multitask Learners](https://cdn.openai.com/better-language-models/language_models_are_unsupervised_multitask_learners.pdf) (note that the initial report lists it as 117M parameters, but this was later corrected in the model weight repository)\n",
    "- Chapter 6 will show how to load pretrained weights into our implementation, which will be compatible with model sizes of 345, 762, and 1542 million parameters"
   ]
  },
  {
   "cell_type": "markdown",
   "id": "21baa14d-24b8-4820-8191-a2808f7fbabc",
   "metadata": {},
   "source": [
    "- Configuration details for the 124 million parameter GPT-2 model include:"
   ]
  },
  {
   "cell_type": "code",
   "execution_count": 2,
   "id": "5ed66875-1f24-445d-add6-006aae3c5707",
   "metadata": {},
   "outputs": [],
   "source": [
    "GPT_CONFIG_124M = {\n",
    "    \"vocab_size\": 50257,    # Vocabulary size\n",
    "    \"context_length\": 1024, # Context length\n",
    "    \"emb_dim\": 768,         # Embedding dimension\n",
    "    \"n_heads\": 12,          # Number of attention heads\n",
    "    \"n_layers\": 12,         # Number of layers\n",
    "    \"drop_rate\": 0.1,       # Dropout rate\n",
    "    \"qkv_bias\": False       # Query-Key-Value bias\n",
    "}"
   ]
  },
  {
   "cell_type": "markdown",
   "id": "c12fcd28-d210-4c57-8be6-06cfcd5d73a4",
   "metadata": {},
   "source": [
    "- We use short variable names to avoid long lines of code later\n",
    "- `\"vocab_size\"` indicates a vocabulary size of 50,257 words, supported by the BPE tokenizer discussed in Chapter 2\n",
    "- `\"context_length\"` represents the model's maximum input token count, as enabled by positional embeddings covered in Chapter 2\n",
    "- `\"emb_dim\"` is the embedding size for token inputs, converting each input token into a 768-dimensional vector\n",
    "- `\"n_heads\"` is the number of attention heads in the multi-head attention mechanism implemented in Chapter 3\n",
    "- `\"n_layers\"` is the number of transformer blocks within the model, which we'll implement in upcoming sections\n",
    "- `\"drop_rate\"` is the dropout mechanism's intensity, discussed in Chapter 3; 0.1 means dropping 10% of hidden units during training to mitigate overfitting\n",
    "- `\"qkv_bias\"` decides if the `Linear` layers in the multi-head attention mechanism (from Chapter 3) should include a bias vector when computing query (Q), key (K), and value (V) tensors; we'll disable this option, which is standard practice in modern LLMs; however, we'll revisit this later when loading pretrained GPT-2 weights from OpenAI into our reimplementation in chapter 5"
   ]
  },
  {
   "cell_type": "markdown",
   "id": "4adce779-857b-4418-9501-12a7f3818d88",
   "metadata": {},
   "source": [
    "<img src=\"https://sebastianraschka.com/images/LLMs-from-scratch-images/ch04_compressed/03.webp\" width=\"500px\">"
   ]
  },
  {
   "cell_type": "code",
   "execution_count": 3,
   "id": "619c2eed-f8ea-4ff5-92c3-feda0f29b227",
   "metadata": {},
   "outputs": [],
   "source": [
    "import torch\n",
    "import torch.nn as nn\n",
    "\n",
    "\n",
    "class DummyGPTModel(nn.Module):\n",
    "    def __init__(self, cfg):\n",
    "        super().__init__()\n",
    "        self.tok_emb = nn.Embedding(cfg[\"vocab_size\"], cfg[\"emb_dim\"])\n",
    "        self.pos_emb = nn.Embedding(cfg[\"context_length\"], cfg[\"emb_dim\"])\n",
    "        self.drop_emb = nn.Dropout(cfg[\"drop_rate\"])\n",
    "        \n",
    "        # Use a placeholder for TransformerBlock\n",
    "        self.trf_blocks = nn.Sequential(\n",
    "            *[DummyTransformerBlock(cfg) for _ in range(cfg[\"n_layers\"])])\n",
    "        \n",
    "        # Use a placeholder for LayerNorm\n",
    "        self.final_norm = DummyLayerNorm(cfg[\"emb_dim\"])\n",
    "        self.out_head = nn.Linear(\n",
    "            cfg[\"emb_dim\"], cfg[\"vocab_size\"], bias=False\n",
    "        )\n",
    "\n",
    "    def forward(self, in_idx):\n",
    "        batch_size, seq_len = in_idx.shape\n",
    "        tok_embeds = self.tok_emb(in_idx)\n",
    "        pos_embeds = self.pos_emb(torch.arange(seq_len, device=in_idx.device))\n",
    "        x = tok_embeds + pos_embeds\n",
    "        x = self.drop_emb(x)\n",
    "        x = self.trf_blocks(x)\n",
    "        x = self.final_norm(x)\n",
    "        logits = self.out_head(x)\n",
    "        return logits\n",
    "\n",
    "\n",
    "class DummyTransformerBlock(nn.Module):\n",
    "    def __init__(self, cfg):\n",
    "        super().__init__()\n",
    "        # A simple placeholder\n",
    "\n",
    "    def forward(self, x):\n",
    "        # This block does nothing and just returns its input.\n",
    "        return x\n",
    "\n",
    "\n",
    "class DummyLayerNorm(nn.Module):\n",
    "    def __init__(self, normalized_shape, eps=1e-5):\n",
    "        super().__init__()\n",
    "        # The parameters here are just to mimic the LayerNorm interface.\n",
    "\n",
    "    def forward(self, x):\n",
    "        # This layer does nothing and just returns its input.\n",
    "        return x"
   ]
  },
  {
   "cell_type": "markdown",
   "id": "9665e8ab-20ca-4100-b9b9-50d9bdee33be",
   "metadata": {},
   "source": [
    "<img src=\"https://sebastianraschka.com/images/LLMs-from-scratch-images/ch04_compressed/04.webp?123\" width=\"500px\">"
   ]
  },
  {
   "cell_type": "code",
   "execution_count": 4,
   "id": "794b6b6c-d36f-411e-a7db-8ac566a87fee",
   "metadata": {},
   "outputs": [
    {
     "name": "stdout",
     "output_type": "stream",
     "text": [
      "tensor([[6109, 3626, 6100,  345],\n",
      "        [6109, 1110, 6622,  257]])\n"
     ]
    }
   ],
   "source": [
    "import tiktoken\n",
    "\n",
    "tokenizer = tiktoken.get_encoding(\"gpt2\")\n",
    "\n",
    "batch = []\n",
    "\n",
    "txt1 = \"Every effort moves you\"\n",
    "txt2 = \"Every day holds a\"\n",
    "\n",
    "batch.append(torch.tensor(tokenizer.encode(txt1)))\n",
    "batch.append(torch.tensor(tokenizer.encode(txt2)))\n",
    "batch = torch.stack(batch, dim=0)\n",
    "print(batch)"
   ]
  },
  {
   "cell_type": "code",
   "execution_count": 5,
   "id": "009238cd-0160-4834-979c-309710986bb0",
   "metadata": {},
   "outputs": [
    {
     "name": "stdout",
     "output_type": "stream",
     "text": [
      "Output shape: torch.Size([2, 4, 50257])\n",
      "tensor([[[-0.9289,  0.2748, -0.7557,  ..., -1.6070,  0.2702, -0.5888],\n",
      "         [-0.4476,  0.1726,  0.5354,  ..., -0.3932,  1.5285,  0.8557],\n",
      "         [ 0.5680,  1.6053, -0.2155,  ...,  1.1624,  0.1380,  0.7425],\n",
      "         [ 0.0448,  2.4787, -0.8843,  ...,  1.3219, -0.0864, -0.5856]],\n",
      "\n",
      "        [[-1.5474, -0.0542, -1.0571,  ..., -1.8061, -0.4494, -0.6747],\n",
      "         [-0.8422,  0.8243, -0.1098,  ..., -0.1434,  0.2079,  1.2046],\n",
      "         [ 0.1355,  1.1858, -0.1453,  ...,  0.0869, -0.1590,  0.1552],\n",
      "         [ 0.1666, -0.8138,  0.2307,  ...,  2.5035, -0.3055, -0.3083]]],\n",
      "       grad_fn=<UnsafeViewBackward0>)\n"
     ]
    }
   ],
   "source": [
    "torch.manual_seed(123)\n",
    "model = DummyGPTModel(GPT_CONFIG_124M)\n",
    "\n",
    "logits = model(batch)\n",
    "print(\"Output shape:\", logits.shape)\n",
    "print(logits)"
   ]
  },
  {
   "cell_type": "markdown",
   "id": "f8fad0fe-895d-4493-9e48-962e2d46c66f",
   "metadata": {},
   "source": [
    "---\n",
    "\n",
    "**Note**\n",
    "\n",
    "- If you are running this code on Windows or Linux, the resulting values above may look like as follows:\n",
    "    \n",
    "```\n",
    "Output shape: torch.Size([2, 4, 50257])\n",
    "tensor([[[-0.9289,  0.2748, -0.7557,  ..., -1.6070,  0.2702, -0.5888],\n",
    "         [-0.4476,  0.1726,  0.5354,  ..., -0.3932,  1.5285,  0.8557],\n",
    "         [ 0.5680,  1.6053, -0.2155,  ...,  1.1624,  0.1380,  0.7425],\n",
    "         [ 0.0447,  2.4787, -0.8843,  ...,  1.3219, -0.0864, -0.5856]],\n",
    "\n",
    "        [[-1.5474, -0.0542, -1.0571,  ..., -1.8061, -0.4494, -0.6747],\n",
    "         [-0.8422,  0.8243, -0.1098,  ..., -0.1434,  0.2079,  1.2046],\n",
    "         [ 0.1355,  1.1858, -0.1453,  ...,  0.0869, -0.1590,  0.1552],\n",
    "         [ 0.1666, -0.8138,  0.2307,  ...,  2.5035, -0.3055, -0.3083]]],\n",
    "       grad_fn=<UnsafeViewBackward0>)\n",
    "```\n",
    "\n",
    "- Since these are just random numbers, this is not a reason for concern, and you can proceed with the remainder of the chapter without issues\n",
    "- One possible reason for this discrepancy is the differing behavior of `nn.Dropout` across operating systems, depending on how PyTorch was compiled, as discussed [here on the PyTorch issue tracker](https://github.com/pytorch/pytorch/issues/121595)\n",
    "\n",
    "---"
   ]
  },
  {
   "cell_type": "markdown",
   "id": "f8332a00-98da-4eb4-b882-922776a89917",
   "metadata": {},
   "source": [
    "## 4.2 Normalizing activations with layer normalization"
   ]
  },
  {
   "cell_type": "markdown",
   "id": "066cfb81-d59b-4d95-afe3-e43cf095f292",
   "metadata": {},
   "source": [
    "- Layer normalization, also known as LayerNorm ([Ba et al. 2016](https://arxiv.org/abs/1607.06450)), centers the activations of a neural network layer around a mean of 0 and normalizes their variance to 1\n",
    "- This stabilizes training and enables faster convergence to effective weights\n",
    "- Layer normalization is applied both before and after the multi-head attention module within the transformer block, which we will implement later; it's also applied before the final output layer"
   ]
  },
  {
   "cell_type": "markdown",
   "id": "314ac47a-69cc-4597-beeb-65bed3b5910f",
   "metadata": {},
   "source": [
    "<img src=\"https://sebastianraschka.com/images/LLMs-from-scratch-images/ch04_compressed/05.webp\" width=\"400px\">"
   ]
  },
  {
   "cell_type": "markdown",
   "id": "5ab49940-6b35-4397-a80e-df8d092770a7",
   "metadata": {},
   "source": [
    "- Let's see how layer normalization works by passing a small input sample through a simple neural network layer:"
   ]
  },
  {
   "cell_type": "code",
   "execution_count": 6,
   "id": "79e1b463-dc3f-44ac-9cdb-9d5b6f64eb9d",
   "metadata": {},
   "outputs": [
    {
     "name": "stdout",
     "output_type": "stream",
     "text": [
      "tensor([[0.2260, 0.3470, 0.0000, 0.2216, 0.0000, 0.0000],\n",
      "        [0.2133, 0.2394, 0.0000, 0.5198, 0.3297, 0.0000]],\n",
      "       grad_fn=<ReluBackward0>)\n"
     ]
    }
   ],
   "source": [
    "torch.manual_seed(123)\n",
    "\n",
    "# create 2 training examples with 5 dimensions (features) each\n",
    "batch_example = torch.randn(2, 5) \n",
    "\n",
    "layer = nn.Sequential(nn.Linear(5, 6), nn.ReLU())\n",
    "out = layer(batch_example)\n",
    "print(out)"
   ]
  },
  {
   "cell_type": "markdown",
   "id": "8fccc29e-71fc-4c16-898c-6137c6ea5d2e",
   "metadata": {},
   "source": [
    "- Let's compute the mean and variance for each of the 2 inputs above:"
   ]
  },
  {
   "cell_type": "code",
   "execution_count": 7,
   "id": "9888f79e-8e69-44aa-8a19-cd34292adbf5",
   "metadata": {},
   "outputs": [
    {
     "name": "stdout",
     "output_type": "stream",
     "text": [
      "Mean:\n",
      " tensor([[0.1324],\n",
      "        [0.2170]], grad_fn=<MeanBackward1>)\n",
      "Variance:\n",
      " tensor([[0.0231],\n",
      "        [0.0398]], grad_fn=<VarBackward0>)\n"
     ]
    }
   ],
   "source": [
    "mean = out.mean(dim=-1, keepdim=True)\n",
    "var = out.var(dim=-1, keepdim=True)\n",
    "\n",
    "print(\"Mean:\\n\", mean)\n",
    "print(\"Variance:\\n\", var)"
   ]
  },
  {
   "cell_type": "markdown",
   "id": "052eda3e-b395-48c4-acd4-eb8083bab958",
   "metadata": {},
   "source": [
    "- The normalization is applied to each of the two inputs (rows) independently; using dim=-1 applies the calculation across the last dimension (in this case, the feature dimension) instead of the row dimension"
   ]
  },
  {
   "cell_type": "markdown",
   "id": "570db83a-205c-4f6f-b219-1f6195dde1a7",
   "metadata": {},
   "source": [
    "<img src=\"https://sebastianraschka.com/images/LLMs-from-scratch-images/ch04_compressed/06.webp\" width=\"400px\">"
   ]
  },
  {
   "cell_type": "markdown",
   "id": "9f8ecbc7-eb14-4fa1-b5d0-7e1ff9694f99",
   "metadata": {},
   "source": [
    "- Subtracting the mean and dividing by the square-root of the variance (standard deviation) centers the inputs to have a mean of 0 and a variance of 1 across the column (feature) dimension:"
   ]
  },
  {
   "cell_type": "code",
   "execution_count": 8,
   "id": "9a1d1bb9-3341-4c9a-bc2a-d2489bf89cda",
   "metadata": {},
   "outputs": [
    {
     "name": "stdout",
     "output_type": "stream",
     "text": [
      "Normalized layer outputs:\n",
      " tensor([[ 0.6159,  1.4126, -0.8719,  0.5872, -0.8719, -0.8719],\n",
      "        [-0.0189,  0.1121, -1.0876,  1.5173,  0.5647, -1.0876]],\n",
      "       grad_fn=<DivBackward0>)\n",
      "Mean:\n",
      " tensor([[9.9341e-09],\n",
      "        [1.9868e-08]], grad_fn=<MeanBackward1>)\n",
      "Variance:\n",
      " tensor([[1.0000],\n",
      "        [1.0000]], grad_fn=<VarBackward0>)\n"
     ]
    }
   ],
   "source": [
    "out_norm = (out - mean) / torch.sqrt(var)\n",
    "print(\"Normalized layer outputs:\\n\", out_norm)\n",
    "\n",
    "mean = out_norm.mean(dim=-1, keepdim=True)\n",
    "var = out_norm.var(dim=-1, keepdim=True)\n",
    "print(\"Mean:\\n\", mean)\n",
    "print(\"Variance:\\n\", var)"
   ]
  },
  {
   "cell_type": "markdown",
   "id": "ac62b90c-7156-4979-9a79-ce1fb92969c1",
   "metadata": {},
   "source": [
    "- Each input is centered at 0 and has a unit variance of 1; to improve readability, we can disable PyTorch's scientific notation:"
   ]
  },
  {
   "cell_type": "code",
   "execution_count": 9,
   "id": "3e06c34b-c68a-4b36-afbe-b30eda4eca39",
   "metadata": {},
   "outputs": [
    {
     "name": "stdout",
     "output_type": "stream",
     "text": [
      "Mean:\n",
      " tensor([[    0.0000],\n",
      "        [    0.0000]], grad_fn=<MeanBackward1>)\n",
      "Variance:\n",
      " tensor([[1.0000],\n",
      "        [1.0000]], grad_fn=<VarBackward0>)\n"
     ]
    }
   ],
   "source": [
    "torch.set_printoptions(sci_mode=False)\n",
    "print(\"Mean:\\n\", mean)\n",
    "print(\"Variance:\\n\", var)"
   ]
  },
  {
   "cell_type": "markdown",
   "id": "944fb958-d4ed-43cc-858d-00052bb6b31a",
   "metadata": {},
   "source": [
    "- Above, we normalized the features of each input\n",
    "- Now, using the same idea, we can implement a `LayerNorm` class:"
   ]
  },
  {
   "cell_type": "code",
   "execution_count": 10,
   "id": "3333a305-aa3d-460a-bcce-b80662d464d9",
   "metadata": {},
   "outputs": [],
   "source": [
    "class LayerNorm(nn.Module):\n",
    "    def __init__(self, emb_dim):\n",
    "        super().__init__()\n",
    "        self.eps = 1e-5\n",
    "        self.scale = nn.Parameter(torch.ones(emb_dim)) # 对每一个特征赋予一个可以学习的缩放系数\n",
    "        self.shift = nn.Parameter(torch.zeros(emb_dim))\n",
    "\n",
    "    def forward(self, x):\n",
    "        mean = x.mean(dim=-1, keepdim=True)\n",
    "        var = x.var(dim=-1, keepdim=True, unbiased=False)\n",
    "        norm_x = (x - mean) / torch.sqrt(var + self.eps)\n",
    "        return self.scale * norm_x + self.shift"
   ]
  },
  {
   "cell_type": "markdown",
   "id": "e56c3908-7544-4808-b8cb-5d0a55bcca72",
   "metadata": {},
   "source": [
    "**Scale and shift**\n",
    "\n",
    "- Note that in addition to performing the normalization by subtracting the mean and dividing by the variance, we added two trainable parameters, a `scale` and a `shift` parameter\n",
    "- The initial `scale` (multiplying by 1) and `shift` (adding 0) values don't have any effect; however, `scale` and `shift` are trainable parameters that the LLM automatically adjusts during training if it is determined that doing so would improve the model's performance on its training task\n",
    "- This allows the model to learn appropriate scaling and shifting that best suit the data it is processing\n",
    "- Note that we also add a smaller value (`eps`) before computing the square root of the variance; this is to avoid division-by-zero errors if the variance is 0\n",
    "\n",
    "**Biased variance**\n",
    "- In the variance calculation above, setting `unbiased=False` means using the formula $\\frac{\\sum_i (x_i - \\bar{x})^2}{n}$ to compute the variance where n is the sample size (here, the number of features or columns); this formula does not include Bessel's correction (which uses `n-1` in the denominator), thus providing a biased estimate of the variance \n",
    "- For LLMs, where the embedding dimension `n` is very large, the difference between using n and `n-1`\n",
    " is negligible\n",
    "- However, GPT-2 was trained with a biased variance in the normalization layers, which is why we also adopted this setting for compatibility reasons with the pretrained weights that we will load in later chapters\n",
    "\n",
    "- Let's now try out `LayerNorm` in practice:"
   ]
  },
  {
   "cell_type": "code",
   "execution_count": 11,
   "id": "23b1000a-e613-4b43-bd90-e54deed8d292",
   "metadata": {},
   "outputs": [],
   "source": [
    "ln = LayerNorm(emb_dim=5)\n",
    "out_ln = ln(batch_example)"
   ]
  },
  {
   "cell_type": "code",
   "execution_count": 12,
   "id": "94c12de2-1cab-46e0-a099-e2e470353bff",
   "metadata": {},
   "outputs": [
    {
     "name": "stdout",
     "output_type": "stream",
     "text": [
      "Mean:\n",
      " tensor([[    -0.0000],\n",
      "        [     0.0000]], grad_fn=<MeanBackward1>)\n",
      "Variance:\n",
      " tensor([[1.0000],\n",
      "        [1.0000]], grad_fn=<VarBackward0>)\n"
     ]
    }
   ],
   "source": [
    "mean = out_ln.mean(dim=-1, keepdim=True)\n",
    "var = out_ln.var(dim=-1, unbiased=False, keepdim=True)\n",
    "\n",
    "print(\"Mean:\\n\", mean)\n",
    "print(\"Variance:\\n\", var)"
   ]
  },
  {
   "cell_type": "markdown",
   "id": "e136cfc4-7c89-492e-b120-758c272bca8c",
   "metadata": {},
   "source": [
    "<img src=\"https://sebastianraschka.com/images/LLMs-from-scratch-images/ch04_compressed/07.webp\" width=\"400px\">"
   ]
  },
  {
   "cell_type": "markdown",
   "id": "11190e7d-8c29-4115-824a-e03702f9dd54",
   "metadata": {},
   "source": [
    "## 4.3 Implementing a feed forward network with GELU activations"
   ]
  },
  {
   "cell_type": "markdown",
   "id": "b0585dfb-f21e-40e5-973f-2f63ad5cb169",
   "metadata": {},
   "source": [
    "- In this section, we implement a small neural network submodule that is used as part of the transformer block in LLMs\n",
    "- We start with the activation function\n",
    "- In deep learning, ReLU (Rectified Linear Unit) activation functions are commonly used due to their simplicity and effectiveness in various neural network architectures\n",
    "- In LLMs, various other types of activation functions are used beyond the traditional ReLU; two notable examples are GELU (Gaussian Error Linear Unit) and SwiGLU (Swish-Gated Linear Unit)\n",
    "- GELU and SwiGLU are more complex, smooth activation functions incorporating Gaussian and sigmoid-gated linear units, respectively, offering better performance for deep learning models, unlike the simpler, piecewise linear function of ReLU"
   ]
  },
  {
   "cell_type": "markdown",
   "id": "7d482ce7-e493-4bfc-a820-3ea99f564ebc",
   "metadata": {},
   "source": [
    "- GELU ([Hendrycks and Gimpel 2016](https://arxiv.org/abs/1606.08415)) can be implemented in several ways; the exact version is defined as GELU(x)=x⋅Φ(x), where Φ(x) is the cumulative distribution function of the standard Gaussian distribution.\n",
    "- In practice, it's common to implement a computationally cheaper approximation: $\\text{GELU}(x) \\approx 0.5 \\cdot x \\cdot \\left(1 + \\tanh\\left[\\sqrt{\\frac{2}{\\pi}} \\cdot \\left(x + 0.044715 \\cdot x^3\\right)\\right]\\right)\n",
    "$ (the original GPT-2 model was also trained with this approximation)"
   ]
  },
  {
   "cell_type": "code",
   "execution_count": 13,
   "id": "f84694b7-95f3-4323-b6d6-0a73df278e82",
   "metadata": {},
   "outputs": [],
   "source": [
    "class GELU(nn.Module):\n",
    "    def __init__(self):\n",
    "        super().__init__()\n",
    "\n",
    "    def forward(self, x):\n",
    "        return 0.5 * x * (1 + torch.tanh(\n",
    "            torch.sqrt(torch.tensor(2.0 / torch.pi)) * \n",
    "            (x + 0.044715 * torch.pow(x, 3))\n",
    "        ))"
   ]
  },
  {
   "cell_type": "code",
   "execution_count": 14,
   "id": "fc5487d2-2576-4118-80a7-56c4caac2e71",
   "metadata": {},
   "outputs": [
    {
     "data": {
      "image/png": "iVBORw0KGgoAAAANSUhEUgAAAxYAAAEiCAYAAABkykQ1AAAAOnRFWHRTb2Z0d2FyZQBNYXRwbG90bGliIHZlcnNpb24zLjEwLjAsIGh0dHBzOi8vbWF0cGxvdGxpYi5vcmcvlHJYcgAAAAlwSFlzAAAPYQAAD2EBqD+naQAAZ95JREFUeJzt3XlYVGX7B/DvDMuwCYogKCAqKooLIqShuZWKW0Up2aKiZqlh5ZIl/koz36Qyt9ytlCTNfSkzFU1ScwdR0SQXEBc2ZZVlGGbO7w9kEgFl2M6Z4fu5rrned86c5b5nch7uec7zPDJBEAQQERERERFVgVzsAIiIiIiISP+xsCAiIiIioipjYUFERERERFXGwoKIiIiIiKqMhQUREREREVUZCwsiIiIiIqoyFhZERERERFRlLCyIiIiIiKjKWFgQEREREVGVsbAgKsPnn38OmUwmyrVDQ0Mhk8kQHx9f69cuLCzExx9/DBcXF8jlcvj7+9d6DBUh5ntERHXb6NGj0axZM1GuLWbb9ODBA4wbNw6Ojo6QyWSYPHmyKHE8jZjvEbGwqJPi4uIwadIktG7dGhYWFrCwsICHhweCgoJw4cKFEvsW/wMt75GUlAQAiI+Ph0wmw7ffflvudZs1a4YhQ4aU+drZs2chk8kQGhpabXk+TW5uLj7//HNERETU2jUfNW/ePOzatUuUa5dn7dq1mD9/PoYNG4affvoJU6ZMETUeKb5HRIasuGgvfhgbG8PJyQmjR4/GnTt3KnXOiIgIyGQybNu2rdx9ZDIZJk2aVOZr27Ztg0wmq9Xv6rt37+Lzzz9HdHR0rV2zmNhtU3nmzZuH0NBQTJw4EWFhYRg5cqRosUj1PSLAWOwAqHbt2bMHw4cPh7GxMd566y14enpCLpfjypUr2LFjB1auXIm4uDi4urqWOG7lypWwsrIqdb769evXUuTVLzc3F3PmzAEA9O7du8Rrn376KWbMmFGj1583bx6GDRtWqldg5MiReP3116FQKGr0+mX5888/4eTkhEWLFtX6tcsixfeIqC744osv0Lx5c+Tn5+PkyZMIDQ3FsWPHEBMTAzMzM7HDq3F3797FnDlz0KxZM3Tq1KnEa99//z00Gk2NXVvstqk8f/75J5599lnMnj1blOs/SqrvEbGwqFOuX7+O119/Ha6urjh06BAaN25c4vWvv/4aK1asgFxeuiNr2LBhsLOzq61QRWdsbAxjY3H+eRgZGcHIyEiUa6ekpOhFsSjme0RUFwwcOBA+Pj4AgHHjxsHOzg5ff/01fv31V7z22msiRycuExMT0a4tZtuUkpICDw8PUa6tCzHfI+KtUHXKN998g5ycHKxbt65UUQEU/WP84IMP4OLiIkJ0FZOWloaPPvoIHTp0gJWVFaytrTFw4ECcP3++1L75+fn4/PPP0bp1a5iZmaFx48Z49dVXcf36dcTHx8Pe3h4AMGfOHG23/+effw6g9D2a7du3R58+fUpdQ6PRwMnJCcOGDdNu+/bbb9GtWzc0bNgQ5ubm8Pb2LnULgEwmQ05ODn766SfttUePHg2g/PEDK1asQLt27aBQKNCkSRMEBQUhIyOjxD69e/dG+/btcfnyZfTp0wcWFhZwcnLCN99888T3tfhWtsOHD+PSpUvamCIiIrS3MTze5Vx8zKO3r40ePRpWVla4c+cO/P39YWVlBXt7e3z00UdQq9Wl3rslS5agQ4cOMDMzg729PQYMGICzZ89K8j0iqst69OgBoOgHqkdduXIFw4YNg62tLczMzODj44Nff/1VjBBx8+ZNvPfee3B3d4e5uTkaNmyIgICAMsdiZWRkYMqUKWjWrBkUCgWcnZ0xatQo3Lt3DxEREXjmmWcAAGPGjNF+/xR/1z06xkKlUsHW1hZjxowpdY2srCyYmZnho48+AgAUFBRg1qxZ8Pb2ho2NDSwtLdGjRw8cPnxYe4yubRNQNDZu7ty5cHNzg0KhQLNmzTBz5kwolcoS+xXfjnzs2DF06dIFZmZmaNGiBdavX//E97W4DYiLi8Pvv/+ujSk+Pr7c7+Ky2g1dvnurs/2ujfeI/sPCog7Zs2cPWrZsia5du+p8bFpaGu7du1fi8fgfbLXhxo0b2LVrF4YMGYKFCxdi+vTpuHjxInr16oW7d+9q91Or1RgyZAjmzJkDb29vLFiwAB9++CEyMzMRExMDe3t7rFy5EgDwyiuvICwsDGFhYXj11VfLvO7w4cNx5MgR7ZiSYseOHcPdu3fx+uuva7ctWbIEXl5e+OKLLzBv3jwYGxsjICAAv//+u3afsLAwKBQK9OjRQ3vt8ePHl5v3559/jqCgIDRp0gQLFizA0KFDsXr1avTv3x8qlarEvunp6RgwYAA8PT2xYMECtGnTBp988gn++OOPcs9vb2+PsLAwtGnTBs7OztqY2rZtW+4x5VGr1fDz80PDhg3x7bffolevXliwYAHWrFlTYr+3334bkydPhouLC77++mvMmDEDZmZmOHnypCTfI6K6rPgPxwYNGmi3Xbp0Cc8++yz++ecfzJgxAwsWLIClpSX8/f2xc+fOWo/xzJkzOH78OF5//XV89913mDBhAg4dOoTevXsjNzdXu9+DBw/Qo0cPLF26FP3798eSJUswYcIEXLlyBbdv30bbtm3xxRdfAADeffdd7fdPz549S13TxMQEr7zyCnbt2oWCgoISr+3atQtKpVLbPmRlZeGHH35A79698fXXX+Pzzz9Hamoq/Pz8tGM5dG2bgKIepVmzZqFz585YtGgRevXqhZCQkBLtUrFr165h2LBh6NevHxYsWIAGDRpg9OjRuHTpUrnnb9u2LcLCwmBnZ4dOnTppYyr+414XFfnure72uzbeI3qEQHVCZmamAEDw9/cv9Vp6erqQmpqqfeTm5mpfmz17tgCgzIe7u7t2v7i4OAGAMH/+/HJjcHV1FQYPHlzma2fOnBEACOvWrXtiHvn5+YJarS6xLS4uTlAoFMIXX3yh3bZ27VoBgLBw4cJS59BoNIIgCEJqaqoAQJg9e3apfYrzLhYbGysAEJYuXVpiv/fee0+wsrIq8Z49+v8FQRAKCgqE9u3bC88//3yJ7ZaWlkJgYGCpa69bt04AIMTFxQmCIAgpKSmCqamp0L9//xK5L1u2TAAgrF27VrutV69eAgBh/fr12m1KpVJwdHQUhg4dWupaj+vVq5fQrl27EtsOHz4sABAOHz5cYnvxZ/7oZxYYGCgAKPFZCIIgeHl5Cd7e3trnf/75pwBA+OCDD0rFUPz5CII03yMiQ1b8b+vgwYNCamqqcOvWLWHbtm2Cvb29oFAohFu3bmn3feGFF4QOHToI+fn52m0ajUbo1q2b0KpVK+224u+QrVu3lntdAEJQUFCZr23durXM76DHPf7dKwiCcOLEiVL/3mfNmiUAEHbs2FFq/+Lvnye1SYGBgYKrq6v2+f79+wUAwm+//VZiv0GDBgktWrTQPi8sLBSUSmWJfdLT0wUHBwdh7Nix2m26tE3R0dECAGHcuHEl9vvoo48EAMKff/6p3ebq6ioAEI4cOaLdlpKSIigUCmHatGmlrvW4strwx7+Li5XVblT0u7e62+/afI9IENhjUUdkZWUBQJkDsHv37g17e3vtY/ny5aX22b59O8LDw0s81q1bV+NxP06hUGjHgKjVaty/fx9WVlZwd3dHVFRUiXjt7Ozw/vvvlzpHZaaha926NTp16oTNmzdrt6nVamzbtg0vvvgizM3Ntdsf/f/p6enIzMxEjx49SsSni4MHD6KgoACTJ08uMf7lnXfegbW1dYmeEKDoMx4xYoT2uampKbp06YIbN25U6vqVMWHChBLPe/ToUeL627dvh0wmK3MQYGU+H318j4ikrG/fvrC3t4eLiwuGDRsGS0tL/Prrr3B2dgZQ1Iv9559/4rXXXkN2dra2J/v+/fvw8/PD1atXKz2LVGU9+t2rUqlw//59tGzZEvXr1y/VPnh6euKVV14pdY7KfP88//zzsLOzK9E+pKenIzw8HMOHD9duMzIygqmpKYCiW0HT0tJQWFgIHx+fSrcPe/fuBQBMnTq1xPZp06YBQKnvPg8PD+1tbUBRD4m7u3utffdV5Lu3uttvfXuP9B1Ht9QR9erVA1DUBfy41atXIzs7G8nJySX+wT+qZ8+etTJ4+2lfGsX35a9YsQJxcXEl7ttv2LCh9v9fv34d7u7u1TqAa/jw4Zg5cybu3LkDJycnREREICUlpUTDARTdcva///0P0dHRJe7frOy82jdv3gQAuLu7l9huamqKFi1aaF8v5uzsXOpaDRo0KDWVcE0pHi/x+PXT09O1z69fv44mTZrA1ta2Wq6pb+8RkdQtX74crVu3RmZmJtauXYsjR46UmIXt2rVrEAQBn332GT777LMyz5GSkgInJ6dqi+lp36F5eXkICQnBunXrcOfOHQiCoH0tMzNT+/+vX7+OoUOHVltcxsbGGDp0KDZu3AilUgmFQoEdO3ZApVKVah9++uknLFiwAFeuXClxi2bz5s0rde2bN29CLpejZcuWJbY7Ojqifv36pb77mjZtWuocj38/16SKfPdWd/utb++RvmNhUUfY2NigcePGiImJKfVa8ZiLml5szMzMDHl5eWW+Vnz/69OmMZw3bx4+++wzjB07FnPnzoWtrS3kcjkmT55co9P/AUWFRXBwMLZu3YrJkydjy5YtsLGxwYABA7T7HD16FC+99BJ69uyJFStWoHHjxjAxMcG6deuwcePGGo2vWHmzJT3ayOqivMb88cHYT7u+lFT3e0RkaLp06aKdFcrf3x/PPfcc3nzzTcTGxsLKykr7ffvRRx/Bz8+vzHM8/ofckygUiiq3D++//z7WrVuHyZMnw9fXFzY2NpDJZHj99ddrvH14/fXXsXr1avzxxx/w9/fHli1b0KZNG3h6emr3+fnnnzF69Gj4+/tj+vTpaNSoEYyMjBASElJqULyuKvrDlVTbh9r47hXrPaprWFjUIYMHD8YPP/yA06dPo0uXLrV+fVdXV1y+fLnM12JjY7X7PMm2bdvQp08f/PjjjyW2Z2RklOhRcXNzw6lTp6BSqcqdGlDXHoTmzZujS5cu2Lx5MyZNmoQdO3bA39+/xK9427dvh5mZGfbv319ie1m3jVX0+sXvSWxsLFq0aKHdXlBQgLi4OPTt21enPHRVPFjz8cH6j//Kows3Nzfs378faWlpT+y10Jf3iMiQFf/x26dPHyxbtgwzZszQ/jszMTGpln9frq6u2nbgcbq0D4GBgViwYIF2W35+fqnvLjc3tzJ/ZHuUru1Dz5490bhxY2zevBnPPfcc/vzzT/zf//1fqfhatGiBHTt2lDj/47eE6nJtV1dXaDQaXL16tcRkG8nJycjIyHjqe1ZVNdU+VGf7LfZ7VNdwjEUd8vHHH8PCwgJjx45FcnJyqddruhofNGgQbt++XWolZaVSiR9++AGNGjVC586dn3gOIyOjUnFu3bq11L28Q4cOxb1797Bs2bJS5yg+3sLCAkDpL8QnGT58OE6ePIm1a9fi3r17pbq5jYyMIJPJSvxaEx8fX+bq0ZaWlhW6dt++fWFqaorvvvuuRO4//vgjMjMzMXjw4ArHXxmurq4wMjLCkSNHSmxfsWJFpc85dOhQCIKgXeDoUY/mqC/vEZGh6927N7p06YLFixcjPz8fjRo1Qu/evbF69WokJiaW2j81NVWn8w8aNAgnT55EZGRkie0ZGRnYsGEDOnXqBEdHxyeeo6z2YenSpaV+PR86dCjOnz9f5sxVxcdbWlpqr18Rcrkcw4YNw2+//YawsDAUFhaW2T48eg0AOHXqFE6cOFFiP13apkGDBgEAFi9eXGL7woULAaDGv/vc3NwAoET7oFarS80CqIvqbr/Ffo/qGvZY1CGtWrXCxo0b8cYbb8Dd3V278rYgCIiLi8PGjRshl8u1g/MetW3btjIHfvfr1w8ODg7a54cOHUJ+fn6p/fz9/fHuu+9i7dq1CAgIwNixY+Hl5YX79+9j8+bNiImJwfr167UD28ozZMgQfPHFFxgzZgy6deuGixcvYsOGDSV+pQaAUaNGYf369Zg6dSpOnz6NHj16ICcnBwcPHsR7772Hl19+Gebm5vDw8MDmzZvRunVr2Nraon379mjfvn2513/ttdfw0Ucf4aOPPoKtrW2pX+oGDx6MhQsXYsCAAXjzzTeRkpKC5cuXo2XLlqXu3/f29sbBgwexcOFCNGnSBM2bNy9zKmB7e3sEBwdjzpw5GDBgAF566SXExsZixYoVeOaZZ8odF1NdbGxsEBAQgKVLl0Imk8HNzQ179uxBSkpKpc/Zp08fjBw5Et999x2uXr2KAQMGQKPR4OjRo+jTpw8mTZoEQH/eI6K6YPr06QgICEBoaCgmTJiA5cuX47nnnkOHDh3wzjvvoEWLFkhOTsaJEydw+/btUusLbd++HVeuXCl13sDAQMyYMQNbt25Fz549MX78eLRp0wZ3795FaGgoEhMTKzRZyJAhQxAWFgYbGxt4eHjgxIkTOHjwYInxd8V5bNu2TdsWeXt7Iy0tDb/++itWrVoFT09PuLm5oX79+li1ahXq1asHS0tLdO3a9YljIYYPH46lS5di9uzZ6NChQ6npuocMGYIdO3bglVdeweDBgxEXF4dVq1bBw8OjxPhHXdomT09PBAYGYs2aNcjIyECvXr1w+vRp/PTTT/D39y9z/aXq1K5dOzz77LMIDg7W9kBv2rQJhYWFlT5ndbffYr9HdU4tz0JFEnDt2jVh4sSJQsuWLQUzMzPB3NxcaNOmjTBhwgQhOjq6xL5Pmm4Wj0wlVzz1aHmPsLAwQRCKptabMmWK0Lx5c8HExESwtrYW+vTpI/zxxx8Vij0/P1+YNm2a0LhxY8Hc3Fzo3r27cOLECaFXr15Cr169Suybm5sr/N///Z/2Wo6OjsKwYcOE69eva/c5fvy44O3tLZiampaYuu7x6eoe1b179zKnriv2448/Cq1atRIUCoXQpk0bYd26dWWe78qVK0LPnj0Fc3NzAYB2WtXypu9btmyZ0KZNG8HExERwcHAQJk6cKKSnp5fYp6zpYgWh9PSI5Snv+NTUVGHo0KGChYWF0KBBA2H8+PFCTExMmdPNWlpaljq+rPwLCwuF+fPnC23atBFMTU0Fe3t7YeDAgUJkZKR2Hym+R0SGrPjf1pkzZ0q9plarBTc3N8HNzU0oLCwUBEEQrl+/LowaNUpwdHQUTExMBCcnJ2HIkCHCtm3btMcVTz1a3uPo0aOCIAjC7du3hXHjxglOTk6CsbGxYGtrKwwZMkQ4efJkhWJPT08XxowZI9jZ2QlWVlaCn5+fcOXKFcHV1bXUtNX3798XJk2aJDg5OQmmpqaCs7OzEBgYKNy7d0+7z+7duwUPDw/B2Ni4xHdded8VGo1GcHFxEQAI//vf/8p8fd68eYKrq6ugUCgELy8vYc+ePWWeT5e2SaVSCXPmzNG2dS4uLkJwcHCJaYAFofwp38tqP8tS3vHXr18X+vbtKygUCsHBwUGYOXOmEB4eXuZ0sxX97q3u9ru23iMSBJkgcDQKERERERFVDcdYEBERERFRlbGwICIiIiKiKmNhQUREREREVcbCgoiIiIiIqoyFBRERERERVRkLCyIiIiIiqrI6t0CeRqPB3bt3Ua9ePZ2WhCciMmSCICA7OxtNmjSBXF53f3NiG0FEVJIu7UOdKyzu3r0LFxcXscMgIpKkW7duwdnZWewwRMM2goiobBVpH+pcYVGvXj0ARW+OtbW1TseqVCocOHAA/fv3h4mJSU2EVysMIQ/mIB2GkIch5ABULY+srCy4uLhovyPrqrreRjAH6TCEPAwhB8Aw8qit9qHOFRbFXdvW1taVajQsLCxgbW2tt/9hAYaRB3OQDkPIwxByAKonj7p++09dbyOYg3QYQh6GkANgGHnUVvtQd2+kJSIiIiKiasPCgoiIiIiIqkzUwmLlypXo2LGjtsvZ19cXf/zxxxOP2bp1K9q0aQMzMzN06NABe/furaVoiYiotrB9ICLSP6IWFs7Ozvjqq68QGRmJs2fP4vnnn8fLL7+MS5culbn/8ePH8cYbb+Dtt9/GuXPn4O/vD39/f8TExNRy5EREVJPYPhAR6R9RC4sXX3wRgwYNQqtWrdC6dWt8+eWXsLKywsmTJ8vcf8mSJRgwYACmT5+Otm3bYu7cuejcuTOWLVtWy5ETEVFNYvtARKR/JDMrlFqtxtatW5GTkwNfX98y9zlx4gSmTp1aYpufnx927dpV7nmVSiWUSqX2eVZWFoCi0fEqlUqnGIv31/U4qTGEPJiDdBhCHgaRg1qDL/ZcRmt15fKQcu411T4QEdUVR6/ew593ZRgoCDV6HdELi4sXL8LX1xf5+fmwsrLCzp074eHhUea+SUlJcHBwKLHNwcEBSUlJ5Z4/JCQEc+bMKbX9wIEDsLCwqFTM4eHhlTpOagwhD+YgHYaQhz7nsOWGHH8ny9FQYQQb03AY69gfnZubWzOBVUFNtw8Af3x6HHOQDkPIwxByAPQ/j5tpuZi85QKy8o3gcyYBr3dx1el4XfIWvbBwd3dHdHQ0MjMzsW3bNgQGBuKvv/4qt/HQVXBwcIlfsYoX+ejfv3+l5igPDw9Hv3799HYeY8Aw8mAO0mEIeeh7Dj+fSsDfJ65ABuCVZhoM9NM9j+I/qKWkptsHgD8+lYc5SIch5GEIOQD6mYdSDSyKMUJWvgyuVgIsUi5h796yx6qVR5cfnkQvLExNTdGyZUsAgLe3N86cOYMlS5Zg9erVpfZ1dHREcnJyiW3JyclwdHQs9/wKhQIKhaLUdhMTk0r/AVGVY6XEEPJgDtJhCHnoYw5Hr6bif3tjAQDT+rWCy4N/KpWHFPOu6fYB4I9Pj2MO0mEIeRhCDoD+5iEIAiZvuYDE3GQ0tDTF2Na5Nf7Dk+iFxeM0Gk2JbulH+fr64tChQ5g8ebJ2W3h4eLn33BIRGbIbqQ8QtCEKao2AVzs74d0ezfDHH/+IHVaNqYn2gT8+lY05SIch5GEIOQD6l8eqv65jb0wyjOUyLHvDEymXTtT4D0+iFhbBwcEYOHAgmjZtiuzsbGzcuBERERHYv38/AGDUqFFwcnJCSEgIAODDDz9Er169sGDBAgwePBibNm3C2bNnsWbNGjHTICKqdZm5Koz76Syy8gvRuWl9zHulA2TQiB1WtWH7QERUeUf+TcU3+64AAGa/1A4+rg2g4x1QlSJqYZGSkoJRo0YhMTERNjY26NixI/bv349+/foBABISEiCX/zcCsVu3bti4cSM+/fRTzJw5E61atcKuXbvQvn17sVIgIqp1hWoNJv0ShRv3ctDExgyrR/rAzMQIKpXhFBZsH4iIKifhfi7e/+UcNAIQ4O2MEV2borCwsFauLWph8eOPPz7x9YiIiFLbAgICEBAQUEMRERFJ3/9+/wdHr96DuYkRvg/0gX290rfy6Du2D0REusstKMS7YWeRmaeCp0t9zPVvD5lMVmvXF3WBPCIi0s3GUwkIPR4PAFg03BPtmtiIGxAREUmCIAj4ZPtFXEnKhp2VKVaN6AwzE6NajYGFBRGRnjhx/T5m7Y4BAEzr1xoD2jcWOSIiIpKKH47G4bfzd2Esl2HFW95obGNe6zGwsCAi0gMJ93MxcUMkCjUCXvRsgknPtxQ7JCIikohjV+8h5OGsgJ8N8UCX5raixMHCgohI4rLzVRi3/gwyclXo6GyD+cM61uo9s0REJF230nIx6ZcoaARgmLczRvnqtrJ2dWJhQUQkYWqNgMmbovFv8gM4WCvw/SifWr9nloiIpCmvQI3xYZHaH57+V8uDtR/HwoKISMLm74/FoSspUBjLsWakDxyszcQOiYiIJEAQBMzYcQGXE7PQ0NIUq0Z4i/7DEwsLIiKJ2hF1G6v+ug4A+GZYR3i61Bc3ICIikowfj8Vhd/RdGMllWP5WZzSpX/uDtR/HwoKISILOJaRjxo6LAICgPm54uZOTyBEREZFUHL92DyF/FK2s/engtni2RUORIyrCwoKISGISM/PwblgkCgo16OfhgGn93MUOiYiIJOJ2ei4m/XIOao2AVzs7YXS3ZmKHpMXCgohIQvJVary7PhKp2Uq0cayHxcM7QS7nDFBERFTURowPi0RaTgHaO1lj3isdJDVLIAsLIiKJEAQB07ddwMU7mbC1NMX3o3xgqTAWOywiIpIAQRAwc8dFXLqbBVuJDNZ+HAsLIiKJWBFx/ZFVUzvDxdZC7JCIiEgiQo/HY8e5OzCSy7DsTS84N5BeG8HCgohIAsIvJ+PbA7EAgDkvt5PMQDwiIhLfyRv38b/fi1bWnjmoLbq52YkcUdlYWBARiSw2KRuTN52DIACjfF3xVlfxVk0lIiJpuZORh6ANUVBrBPh3aoKx3ZuJHVK5WFgQEYkoPacA49afQU6BGr4tGuKzIR5ih0RERBKRr1Jj4s+RuJ9TAI/G1gh5taOkBms/joUFEZFIVGoN3tsQhVtpeXCxNceKtzrDxIhfy0REVDRY+/92xuDC7Uw0sDDB6pHeMDeV1mDtx7EFIyISyf/2XMaJG/dhaWqEH0Y9gwaWpmKHREREErH+xE1sj7oNuQxY9qZ+TOjBwoKISAS/nE7ATyduAgAWDe8Ed8d6IkdERERScerGfczdcxkAEDywLbq3lOZg7ceJWliEhITgmWeeQb169dCoUSP4+/sjNjb2iceEhoZCJpOVeJiZmdVSxEREVXcmPg2zdscAAD7q3xr92zmKHBEREUlFYmYegjZGoVAj4CXPJhjXo7nYIVWYqIXFX3/9haCgIJw8eRLh4eFQqVTo378/cnJynnictbU1EhMTtY+bN2/WUsRERFVzJyMPE8IioVILGNyxMYL6tBQ7JCIikoh8lRoTwiJx70EB2ja2xtdDpT1Y+3GiFhb79u3D6NGj0a5dO3h6eiI0NBQJCQmIjIx84nEymQyOjo7ah4ODQy1FTERUeXkFaowPO6ud3WP+MP1qMGoTe7SJqK4RBAGf7YrB+duZsDE3weoR0h+s/ThJjbHIzMwEANja2j5xvwcPHsDV1RUuLi54+eWXcenSpdoIj4io0gRBwCfbLyDmThZsLU2xZpQ3LEyNxQ5LstijTUR1zc+nErA1sniwtheaNpT+YO3HSaZV02g0mDx5Mrp374727duXu5+7uzvWrl2Ljh07IjMzE99++y26deuGS5cuwdnZudT+SqUSSqVS+zwrKwsAoFKpoFKpdIqxeH9dj5MaQ8iDOUiHIeRRGzmsORqHX8/fhbFchu+Gd4SDlUm1X68qeUjt89u3b1+J56GhoWjUqBEiIyPRs2fPco8r7tEmItInZ+LTMOfXoh/KPxnQBj1a2YscUeVIprAICgpCTEwMjh079sT9fH194evrq33erVs3tG3bFqtXr8bcuXNL7R8SEoI5c+aU2n7gwAFYWFSuEgwPD6/UcVJjCHkwB+kwhDxqKofL6TKsuSIHIIO/ayHu/3MSe/+pkUsBqFweubm5NRBJ9dG1R1uj0aBz586YN28e2rVrVxshEhFVSnJWPt7bUDRYe3DHxni3ZwuxQ6o0SRQWkyZNwp49e3DkyJEyex2exMTEBF5eXrh27VqZrwcHB2Pq1Kna51lZWXBxcUH//v1hbW2t07VUKhXCw8PRr18/mJiY6HSslBhCHsxBOgwhj5rMIe5eDj5dfQoCCjHcxxlzX2pbY+MqqpJHcW+uFNVUjzbAXu3HMQfpMIQ8DCEHoGbzUBZqMD7sLFKzlXB3sMKXL7VFYWFhtV+ntnq0RS0sBEHA+++/j507dyIiIgLNm+s+nZZarcbFixcxaNCgMl9XKBRQKBSltpuYmFT6D4iqHCslhpAHc5AOQ8ijunPIzldh4sZoZOcXwse1Aeb6d4Cpcc0PbatMHlL+7GqqRxtgr3Z5mIN0GEIehpADUDN5bLouR3SKHBZGAl5rkoG/Dh2o9ms8qqZ7tEUtLIKCgrBx40bs3r0b9erVQ1JSEgDAxsYG5ubmAIBRo0bByckJISEhAIAvvvgCzz77LFq2bImMjAzMnz8fN2/exLhx40TLg4jocRqNgCmbo3E9NQeNbcywcoR3rRQVhqYme7QB9mo/jjlIhyHkYQg5ADWXx6Yzt3HixGXIZMCyt7zRo1XNLYJXWz3aohYWK1euBAD07t27xPZ169Zh9OjRAICEhATI5f81xunp6XjnnXeQlJSEBg0awNvbG8ePH4eHh0dthU1E9FSLDv6Lg/+kQGEsx+qR3rCvV7rnlMpXGz3aAHu1y8McpMMQ8jCEHIDqzSPyZjq++L1osN10P3c879G4Ws77NDXdoy36rVBPExERUeL5okWLsGjRohqKiIio6v64mIilfxb9Sh7yagd0dK4vbkB6iD3aRGSokrPyMfHnooVSB3VwxMRebmKHVG0kMXibiMhQXEnKwrSt5wEAbz/XHK921u32HSrCHm0iMkQFhRpM/DkSKdlKtHawwvxhnga1UCoLCyKiapKRW4B310cit0CNbm4NETywjdgh6S32aBORIZrz2yVEJWTA2swYa0b6wFJhWH+KcyQhEVE1UGsEvP/LOSSk5cK5gTmWvdkZxkb8iiUioiKbTidgw6kEyGTAkte90MzOUuyQqh1bPSKiajB/fyyOXr0HMxM51oz0ga2lqdghERGRREQlpGPW7qKVtT/q744+bRqJHFHNYGFBRFRFey7cxaq/rgMA5g/zhEcT3aYpJSIiw5WSXTRYu0CtwYB2jnivt+EM1n4cCwsioir4JzEL07deAACM79UCL3o2ETkiIiKSioJCDYI2RCE5S4lWjazw7WuGNVj7cSwsiIgqKSO3AOPDIpGnUqNHKzt87MfB2kRE9J+5ey7jTHw66imMsXqkN6wMbLD241hYEBFVgloj4INN0UhIy4WLrTmWvuEFI7nh/gpFRES62XLmFsJO3iwarP1GJ7SwtxI7pBrHwoKIqBIWHIjFkX9TYWYix+oRPqhvwcHaRERUJPpWBj7dFQMAmNK3NZ5v4yByRLWDhQURkY7+uJiIFRFFg7W/HtqRg7WJiEgrNVuJCWFFg7X7ezhgUp+WYodUa1hYEBHp4GpyNj56uLL2uOea4+VOTiJHREREUqFSFw3WTsrKh5u9JRa85gl5HbpNloUFEVEFZeWrMD4sEjkPV9aewZW1iYjoEV/+/g9Ox6fBSmGMNaN8UM/MROyQahULCyKiCtBoBEzdfB437uXAqX7RYG2urE1ERMW2Rd5G6PF4AMCi4Z3gVgcGaz+OrSIRUQUsO3wNB/9JhqmxHCtHdEZDK4XYIRERkURcuJ2BmTsvAgAm922Ffh51Y7D241hYEBE9xeErKVh08F8AwP/826Ojc31xAyIiIsm49+DhYO1CDfq2bYQPnm8ldkiiYWFBRPQEN+/n4MNN5yAIwFtdm+I1HxexQyIiIokoHqx9NzMfLewtsXB4pzo1WPtxLCyIiMqRV6DGhJ+jkJVfCK+m9THrRQ+xQyIiIgmZt/cfnIp7OFh7pA+s69hg7cexsCAiKoMgCJi58yL+ScyCnZUpVr7lDYWxkdhhERGRROyIuo11f8cDABa85omWjereYO3HsbAgIirD+hM3sfPcHRjJZVj2Zmc42piJHRIREUlEzJ1MBO8oGqz9wfMt4dfOUeSIpEHUwiIkJATPPPMM6tWrh0aNGsHf3x+xsbFPPW7r1q1o06YNzMzM0KFDB+zdu7cWoiWiuiLyZhrm7rkMAAge2AbPtmgockRERCQV9x8oMT4sEspCDV5o0wiT+7YWOyTJELWw+OuvvxAUFISTJ08iPDwcKpUK/fv3R05OTrnHHD9+HG+88QbefvttnDt3Dv7+/vD390dMTEwtRk5EhiolOx/vbYhCoUbA4I6N8fZzzcUOiYiIJKJQrcGkjedwJyMPze04WPtxxmJefN++fSWeh4aGolGjRoiMjETPnj3LPGbJkiUYMGAApk+fDgCYO3cuwsPDsWzZMqxatarGYyYiw6V62GAkZynRqpEVvhnaETIZGwwiIioS8scVnLhxH5amRlg90hs25nV7sPbjRC0sHpeZmQkAsLW1LXefEydOYOrUqSW2+fn5YdeuXWXur1QqoVQqtc+zsrIAACqVCiqVSqf4ivfX9TipMYQ8mIN0GEIexbF/sy8Wp+PSYKkwwtLXPWEqF/Qqr6p8FlLLMyQkBDt27MCVK1dgbm6Obt264euvv4a7u/sTj9u6dSs+++wzxMfHo1WrVvj6668xaNCgWoqaiAzZ7ui7+PFYHICiwdqtHeqJHJH0SKaw0Gg0mDx5Mrp374727duXu19SUhIcHEquZujg4ICkpKQy9w8JCcGcOXNKbT9w4AAsLCwqFWt4eHiljpMaQ8iDOUiHvudx7r4Mof/eAgAMdy1A7Jm/8PQRX9JUmc8iNze3BiKpvOJbZZ955hkUFhZi5syZ6N+/Py5fvgxLS8syjym+VTYkJARDhgzBxo0b4e/vj6ioqCe2K0RET3M7B/hud9HYu0l9WmJA+8YiRyRNkiksgoKCEBMTg2PHjlXreYODg0v0cGRlZcHFxQX9+/eHtbW1TudSqVQIDw9Hv379YGKiv11fhpAHc5AOQ8gjNjEDH686BQAY91wzfOKnnwPxqvJZFPfmSgVvlSUiqUjLKcCPsUZQFmrQ290eU/rpZxtRGyRRWEyaNAl79uzBkSNH4Ozs/MR9HR0dkZycXGJbcnIyHB3LnuZLoVBAoVCU2m5iYlLpP4KqcqyUGEIezEE69DWPHGUhJm+9BKVGhi7NGmDGwLYwNtLvmbgr81lI/bOriVtliYieplCtwZQtF5CmlKGprTmWDPeCEQdrl0vUwkIQBLz//vvYuXMnIiIi0Lz502df8fX1xaFDhzB58mTttvDwcPj6+tZgpERkiARBwIwdF3EtNQfWJgIWv9ZR74sKQ1RTt8oCHIf3OOYgHYaQhyHk8NW+WBy/kQZTuYClr7WHhYl+5lNbY/BELSyCgoKwceNG7N69G/Xq1dN++dvY2MDc3BwAMGrUKDg5OSEkJAQA8OGHH6JXr15YsGABBg8ejE2bNuHs2bNYs2aNaHkQkX766Xg8fjt/F8ZyGca0LoR9vdK9myS+mrpVFuA4vPIwB+kwhDz0NYeoezL8dNUIAPBWSw3iz59A/HmRg6qimh6DJ2phsXLlSgBA7969S2xft24dRo8eDQBISEiAXP7fL4jdunXDxo0b8emnn2LmzJlo1aoVdu3axYF5RKSTqIR0fLn3HwDAx36t4ZBxSeSIqCw1easswHF4j2MO0mEIeehzDv8kZuOT708B0GBc96booLmhl3kUq60xeKLfCvU0ERERpbYFBAQgICCgBiIiorrg/gMlgjZEQaUWMLhDY4z2bYo//mBhISW1dassx+GVjTlIhyHkoW85pOcUIGhTNPJVGvRoZYeP+rtj/74bepdHWWp6DJ4kBm8TEdUWtUbA5M3RSMzMRwt7S3w1tAO4Bp708FZZIhJDoVqDDzadw620PDS1tcDSNzhYWxccpUhEdcqSQ1dx9Oo9mJsYYdUIb9Qz0+9fnwzVypUrkZmZid69e6Nx48bax+bNm7X7JCQkIDExUfu8+FbZNWvWwNPTE9u2beOtskSkk/kHYrVtxOqR3qhvYSp2SHqlUj0WcXFxOHr0KG7evInc3FzY29vDy8sLvr6+MDMzq+4YiYiqRURsCpb+eRUAMO/V9lw1VcJ4qywR1bY9F+5i9V83AADzAzqibWPdxlmRjoXFhg0bsGTJEpw9exYODg5o0qQJzM3NkZaWhuvXr8PMzAxvvfUWPvnkE7i6utZUzEREOruTkYfJm6MhCMBbXZviFa8nDwQmIqK645/ELEzfegEAML5nCwzp2ETkiPRThQsLLy8vmJqaYvTo0di+fTtcXFxKvK5UKnHixAls2rQJPj4+WLFiBX81IiJJKCjU4L0NUcjIVaGjsw1mveghdkgGjb3aRKRPMnILMD4sEnkqNXq0ssPHA9qIHZLeqnBh8dVXX8HPz6/c1xUKBXr37o3evXvjyy+/RHx8fHXER0RUZfP2/oPztzJgY26C5W92hsLYSOyQDBJ7tYlI36g1Aj7YFI2EtFw4NzDHd69zsHZVVLiweFJR8biGDRuiYcOGlQqIiKg6/X4hEaHH4wEAC1/zhItt5RY9oydjrzYR6aMFB2Jx5N9UmJnIsXqkNxpYcrB2VVRqVqjQ0NAytxcWFiI4OLgq8RARVZsbqQ/wyfaie2Yn9nbDC20dRI7IcH311Vc4deoU3nvvvVJFBfBfr/aqVatw5coVtGjRQoQoiYj+s/diIlZEXAcAfD20I9o1sRE5Iv1XqcLigw8+QEBAANLT07XbYmNj0bVrV/zyyy/VFhwRUWXlFajx3oYoPFAWoktzW0zr11rskAyarr3a3t7eNRgNEdGTxSZl46Ot5wEA7/Rojpc7OYkckWGoVGFx7tw53L59Gx06dEB4eDiWL1+Ozp07o02bNjh//nx1x0hEpLPZv8bgSlI27KxMsewNLxgbcdme2sJebSKSssxcFcaHnUVugRrd3BriEw7WrjaVamnd3Nzw999/49VXX8WAAQMwZcoU/PDDD9iwYQNsbNiNRETi2nr2FracvQ25DPjudS80suZMRLWJvdpEJFVqjYAPN59D/P1cONU3x7I3O/OHp2pU6Xfy999/x6ZNm+Dr64v69evjxx9/xN27d6szNiIincUmZeOz3TEAgCl9W6NbSzuRI6p72KtNRFK1KPxfRMSmQmFcNFjbloO1q1WlCovx48cjICAAn3zyCY4ePYoLFy7A1NQUHTp0wJYtW6o7RiKiCslRFmLihkjkqzTo2doeQX1aih1SncRebSKSon0xiVh2+BoA4KuhHdDeid9H1a1ShcXff/+NU6dOYdq0aZDJZHB0dMTevXvxxRdfYOzYsdUdIxHRUwmCgJk7L+JGag4crc2weHgnyDkXuWjYq01EUnI1ORvTthT1mI7t3hyveDmLHJFhqlRhERkZCU9Pz1Lbg4KCEBkZWeWgiIh09cvpW9gdfRdGchmWvenF7m0RsVebiKQkM0+Fd8MikVOgxrMtbBE8iIO1a0qFF8h7lEKhKPc1d3f3SgdDRFQZMXcy8flvlwAAH/u5w6eZrcgR1W3FvdrFP0AV92ovX74cY8eOxWuvvSZyhERUV2g0AqZsjkbcvRw0sTHD8jc7w4SDtWtMhd/ZAQMG4OTJk0/dLzs7G19//TWWL19epcCIiCoiO1+FSRujUFCowQttGuGdHlx4TWzs1SYiqVh86Cr+vJLycLC2Dxpalf/jOFVdhXssAgICMHToUNjY2ODFF1+Ej48PmjRpAjMzM6Snp+Py5cs4duwY9u7di8GDB2P+/Pk1GTcREQRBwIwdF7XTBi54zZPjKiSAvdpEJAX7LyXhu0NXAQDzXumADs4crF3TKtxj8fbbb+PGjRuYOXMmLl++jHfffRc9evTAM888Az8/P3z//fdo2rQpzpw5g82bN6Np06ZPPeeRI0fw4osvokmTJpDJZNi1a9cT94+IiIBMJiv1SEpKqmgaRGRAfj55E79fSISxXIalb3qhvgXHVYiFvdpEJCXXUv4brD26WzMM9eZg7dqg0xgLhUKBESNGYMSIEQCAzMxM5OXloWHDhjAxMdH54jk5OfD09MTYsWPx6quvVvi42NhYWFtba583atRI52sTkX67eDsTc/f8AwCYMbANOjdtIHJEdRt7tYlIKrLyiwZrP1AWomtzW/zf4LZih1RnVGrwdjEbG5sqzUk+cOBADBw4UOfjGjVqhPr161f6ukSk37LyVQjaGIUCtQb9PBzw9nPNxQ6pznv77bcxYsQIbN26FZs3b8aaNWuQmZkJAJDJZPDw8ICfnx/OnDmDtm3ZyBNRzdBoBEzdHI0bqTlobGOG5W9xsHZt0qmw+O6778rcbmNjg9atW8PX17dagnqaTp06QalUon379vj888/RvXv3cvdVKpVQKpXa51lZWQAAlUoFlUql03WL99f1OKkxhDyYg3TUdh6CIODjrReQkJYLp/pmCPH3QGFhYZXOyc+ienKv7l5tIiJdfffnVRz8JwWmxnKsGuENOw7WrlU6FRaLFi0qc3tGRgYyMzPRrVs3/Prrr7C1rZmpHhs3boxVq1bBx8cHSqUSP/zwA3r37o1Tp06hc+fOZR4TEhKCOXPmlNp+4MABWFhYVCqO8PDwSh0nNYaQB3OQjtrK42iSDPvijGAkEzDc+QH+Plx9163Ln0Vubm61x1HVXm0iIl2EX07G4oNFg7W/9G8PT5f64gZUB+lUWMTFxZX72o0bNzBixAh8+umnWLFiRZUDK4u7u3uJGUW6deuG69evY9GiRQgLCyvzmODgYEydOlX7PCsrCy4uLujfv3+JcRoVoVKpEB4ejn79+un1r2+GkAdzkI7azOPS3Sx8tOYUAAGfDGiDMd1cq+W8/Cz+682tiuru1T5y5Ajmz5+PyMhIJCYmYufOnfD39y93/4iICPTp06fU9sTERDg6Oup0bSLSL9dTH2Dq5mgAQKCvKwJ8XMQNqI6q0hiLR7Vo0QJfffUVxo4dW12nrJAuXbrg2LFj5b6uUCjKnPrQxMSk0n9AVOVYKTGEPJiDdNR0Hln5Kny45QJUagF92zrgnZ5ukMmqd2rZuvxZVEfe1d2rzQk+iKgisvNVeHf9WWQrC9GlmS0+HeIhdkh1VrUVFgDQtGnTWp/6NTo6Go0bN67VaxJR7RIEAcHbL+Lmw/Uqvg3oWO1FBVVddfdqc4IPInoajUbAtC3ncT01B47WZlj2lhcHa4uoWguLixcvwtW14rcmPHjwANeuXdM+j4uLQ3R0NGxtbdG0aVMEBwfjzp07WL9+PQBg8eLFaN68Odq1a4f8/Hz88MMP+PPPP3HgwIHqTIOIJObnUwn4/WLRehXLuF6FXqrNXm1dJvggIv22/PA1HLicDFMjOVaN9EajemZih1Sn6VRYlHcPbmZmJiIjIzFt2jQEBgZW+Hxnz54tcT9s8ViIwMBAhIaGIjExEQkJCdrXCwoKMG3aNNy5cwcWFhbo2LEjDh48WOY9tURkGGLuZGLub5cBAJ8MaAMvrleht2q6V7syE3xw5sCSmIN0GEIeNZ3D4dhULDz4LwDg8xfbop2jZY1cq65/Froco1NhUb9+/XJvP5DJZBg3bhxmzJhR4fP17t0bgiCU+3poaGiJ5x9//DE+/vjjCp+fiPRbdr4Kkx6uV/FCm0YY14PrVegzXXu1dVWZCT44c2DZmIN0GEIeNZFDSh6w8KIRBEGG7g4aWCafx96956v9Oo+qq5+FLrMG6lRYHD58uMzt1tbWaNWqFczMzJCSkoImTZrocloiolIEQcDMnTGIv5+LJjZm+DbAk+MqJK66e7Wrw9Mm+ODMgSUxB+kwhDxqKocHykIErD6FPHUOvJvWx5oxPjA1rrlxFXX9s9Bl1kCdCotevXo98fXz58+jc+fOUKvVupyWiKiUX07fwm/n78JILsPSN73QwJLjKqSuunu1q8PTJvjgzIFlYw7SYQh5VGcOgiAgeNMFXEvNgYO1AitHesPSvHYWwaurn4Uu+1fr4G0iourwT2IW5vx2CQAw3c8d3q41s+gmVa/q7tXmBB9E9LgVEdex71ISTIxkWDmCg7WlhoUFEUlKjrIQQRujoCzUoLe7Pd7t0ULskKiCqrtXmxN8ENGjDsem4NsDsQCAOS+1R2dO5iE5LCyISDIEQcCnu2Jw4+F85Atf6wS5nOMq6ipO8EFExeLv5eDDX85BEIA3ujTFm12bih0SlUGnwuLChQtPfD02NrZKwRBR3bb17G3sPHcHRnIZvnvDC7YcV0FEVOflKAsxPiwSWfmF8GpaH5+/xJW1pUqnwqJTp06QyWRl/oJUvJ2zthBRZfybnI1Zv8YAAKb2a40uzTmugoiorhMEAR9vu4DY5GzY11Ng1QhvKIyNxA6LyqFTYREXF1dTcRBRHZZbUIigDVHIV2nQo5UdJvZyEzskqgT2ahNRdVv11w38fjGxaLD2W53hYM3B2lKmU2FRkwsbEVHdNXv3JVxNeYBG9RRYNJzjKvQVe7WJqDr99W8qvtl/BQAw+8V28GnGnmyp06mw+Oabb/D+++/D3NwcAPD333/Dx8dHOwd4dnY2PvnkE6xYsaL6IyUig7Q98ja2Rt6GXAYsed0Ldla1Mx85VT/2ahNRdbl5PwcfPBysPdzHBW9xsLZe0KmwCA4OxujRo7WFxcCBAxEdHY0WLYqmg8zNzcXq1atZWBBRhVxLycanu4rGVUzu2xq+bg1Fjoiqgr3aRFQdcguKBmtn5qnQyaU+vvBvx95OPaHT+uePd28/aRpAIqInyStQI2jDOeSp1OjesiGC+rQUOySqRkePHsWIESPg6+uLO3fuAADCwsJw7NgxkSMjIikrHqx9JSkbdlYKrBzRmYO19YhOhQURUXX5/NdLiE0uajgWD/eCEcdVGIzt27fDz88P5ubmOHfuHJRKJQAgMzMT8+bNEzk6IpKy74/ewJ4LiTCWy7ByRGc0tjEXOyTSAQsLIqp1O6JuY/PZW5DJgO9e7wT7ehxXYUj+97//YdWqVfj+++9hYmKi3d69e3dERUWJGBkRSdmxq/fw1R/Fg7U98AwHa+sdnVfe/uGHH2BlZQUAKCwsRGhoKOzs7AAUDd4mInqSaynZ+L+dReMqPnyhFbq1tBM5IqpusbGx6NmzZ6ntNjY2yMjIqP2AiEjybqXlYtIvUdAIwGs+zhjxLMds6SOdCoumTZvi+++/1z53dHREWFhYqX2IiMry6LiKbm4N8f7zrcQOiWqAo6Mjrl27hmbNmpXYfuzYMe1kH0RExfIK1Hg3LBIZuSp4Otvgi5fbc7C2ntKpsIiPj6+hMIioLpj9a8x/4ype78RxFQbqnXfewYcffoi1a9dCJpPh7t27OHHiBKZNm4ZZs2aJHR4RSYggCPhk+wX8k5gFOytTrBrpDTMTDtbWVzoVFvn5+Th48CCGDBkCoGj62eJBeQBgbGyML774AmZmXBWRiEraHnkbW84WrVfx3eud0KgevycM1YwZM6DRaPDCCy8gNzcXPXv2hEKhwPTp0zFu3DixwyMiCfnxWBx+PX8XxnIZlr/Jwdr6TqfB26GhoVi9erX2+bJly3D8+HGcO3cO586dQ1hYmE5rWBw5cgQvvvgimjRpAplMhl27dj31mIiICHTu3BkKhQItW7ZEaGioLikQkQiuJv+3XsWHL7TmuAoDJ5PJ8H//939IS0tDTEwMTp48idTUVNjY2KB58+Zih0dEEnH82j3M2/sPAODTwW3RtQXXMtJ3OhUWGzZswLvvvlti28aNG3H48GEcPnwY8+fPx9atWyt8vpycHHh6emL58uUV2j8uLg6DBw9Gnz59EB0djcmTJ2PcuHHYv3+/LmkQUS3KLSjEexuikKdS47mWdpj0PNerMFRKpRLBwcHw8fFB9+7dsXfvXnh4eODSpUtwd3fHkiVLMGXKFLHDJCIJuJWWi6CNRYO1h3Z2RmC3ZmKHRNVAp1uhrl27hg4dOmifm5mZQS7/rzbp0qULgoKCKny+gQMHYuDAgRXef9WqVWjevDkWLFgAAGjbti2OHTuGRYsWwc/Pr8LnIaLaIQgCPt0Vg6spD2BfT4FFwzmuwpDNmjULq1evRt++fXH8+HEEBARgzJgxOHnyJBYsWICAgAAYGfHeaaK6Lq9AjfFhkUjPVaGjsw2+fIWDtQ2FToVFRkZGiTEVqampJV7XaDQlXq9uJ06cQN++fUts8/Pzw+TJk2vsmkRUeVvP3saOqDuQy4Clb3hxvQoDt3XrVqxfvx4vvfQSYmJi0LFjRxQWFuL8+fP8o4GIABT94DRz50VcTsxCQ0tTrBrBwdqGRKfCwtnZGTExMXB3dy/z9QsXLsDZ2blaAitLUlISHBwcSmxzcHBAVlYW8vLyYG5eesCPUqksUexkZWUBAFQqFVQqlU7XL95f1+OkxhDyYA7SUV4eV5Ky8dnuonEVU15oCW8Xa8nmauifhS7HVsXt27fh7e0NAGjfvj0UCgWmTJnCooKItNb+HY+d5+7ASC7Dsjc7o0l9DtY2JDoVFoMGDcKsWbMwePDgUjM/5eXlYc6cORg8eHC1BlhVISEhmDNnTqntBw4cgIWFRaXOGR4eXtWwJMEQ8mAO0vFoHvlqYMEFIygLZWhbXwPnB1ewd+8VEaOrGEP8LCoqNze3ytdVq9UwNTXVPjc2NtYuqEpEdPx6ycHavm4crG1odCosZs6ciS1btsDd3R2TJk1C69atARStsrps2TIUFhZi5syZNRIoULToUnJycoltycnJsLa2LrO3AiiaEnfq1Kna51lZWXBxcUH//v1hbW2t0/VVKhXCw8PRr18/mJiY6J6ARBhCHsxBOh7PQxAETN5yASn5yXC0VuCnib5oYGH69BOJyFA/C10U9+ZWhSAIGD16NBSKolve8vPzMWHCBFhaWpbYb8eOHVW+FhHplzsZeZi08RzUGgGvejlhNAdrGySdCgsHBwccP34cEydOxIwZMyAIAoCiqQX79euHFStWlLpVqTr5+vpi7969JbaFh4fD19e33GMUCoW2kXuUiYlJpf+AqMqxUmIIeTAH6SjOI/TvOOyNSYaxXIYVI7zRyMby6QdLhKF9FroeU1WBgYElno8YMaJK5zty5Ajmz5+PyMhIJCYmYufOnfD393/iMREREZg6dSouXboEFxcXfPrppxg9enSV4iCiqslXqTEhLBJpOQVo72SNea924C2SBkqnwgIAmjdvjn379iEtLQ3Xrl0DALRs2RK2trY6X/zBgwfacwBF08lGR0fD1tYWTZs2RXBwMO7cuYP169cDACZMmIBly5bh448/xtixY/Hnn39iy5Yt+P3333W+NhFVv6iEdHz5sJt75qC26Ny0gcgRUW1at25dtZ6veErysWPH4tVXX33q/sVTkk+YMAEbNmzAoUOHMG7cODRu3JgzBxKJRBCAWb9exsU7mbDlYG2Dp3NhUczW1hZdunSp0sXPnj2LPn36aJ8X37IUGBiI0NBQJCYmIiEhQft68+bN8fvvv2PKlClYsmQJnJ2d8cMPP7DBIJKAtJwCTNoQBZVawKAOjhjTvZnYIZGe45TkRPrvaJIMO+MTHw7W9oJzg8qNbyX9UOnCojr07t1beztVWcpaVbt37944d+5cDUZFRLrSCMC0bRdxNzMfze0s8fXQjuzmplpXmSnJOXNgScxBOgwhjxPXUrEzvmi9s0/8WuOZpjZ6mY8hfBa1NWugqIUFERmG/bflOHb7PsxM5Fg5ojPqmen/OAXSP5WZkpwzB5aNOUiHvuaRrgS+vWAEDWTwttOgUfol7N17SeywqkRfP4tH1fSsgSwsiKhKjly9h/23i3onQl7tgDaOus22RiQmzhxYEnOQDn3OQ6lS480fz+BBYRacLASseac3rC3Mnn6gROnzZ1GstmYNZGFBRJV2Oz0X07ZehAAZ3uzijFe8am6BTKKnqcyU5Jw5sGzMQTr0LQ9BEDBz12VcuJOF+uYmeNs9D9YWZnqVQ3n07bMoS03PGijXNSAiIqBo+sCJP0chI0+FppYCZg5sI3ZIVMf5+vri0KFDJbY9bUpyIqpeP5+8ia2RtyGXAYuHd0RD/e2ooEpgYUFEOhMEAbN2x+DinUw0sDDBGHc1FMb8OqHq9eDBA0RHRyM6OhrAf1OSF88WGBwcjFGjRmn3nzBhAm7cuIGPP/4YV65cwYoVK7BlyxZMmTJFjPCJ6pzTcWmY89tlAMAnA9qgO1fWrnP4lwAR6WzTmVvYcvbhL1KvdYRt6TtJiKrs7Nmz8PLygpeXF4CiKcm9vLwwa9YsACh3SvLw8HB4enpiwYIFnJKcqJYkZubhvQ2RKNQIeNGzCd7t2ULskEgEHGNBRDo5l5CO2buLZvb4yM8d3dwaYm+syEGRQeKU5ET6IV+lxoSfo3DvQQHaONbD10O5snZdxR4LIqqwlOx8TPw5CgVqDfzaOWBiLzexQyIiIhEJgoDZuy/h/K0M2JibYM1IH1iY8nfruoqFBRFVSEGhBkEbopCUlQ83e0t8G+DJX6SIiOq4DacSsPnsLchlwNI3vNC0IVfWrstYWBBRhXz5+2WciU+HlcIYa0b5cBE8IqI67mx8Gub8VnRr7McD2qBna3uRIyKxsbAgoqfacvYWfjpxEwCwaHgnuNlbiRwRERGJKSkzHxN+joJKLWBwh8YYz8HaBBYWRPQUUQnp+HRnDADgwxdaoZ+Hg8gRERGRmJSFakzcEIl7D5Rwd6iHb4Z15K2xBICFBRE9QXJWPiaERaJArUF/Dwd8+EIrsUMiIiKRff7rJZxLyIC1mTFWj/SGpYKDtakICwsiKlO+So13wyKRkq1EawcrLBzeCXI5f5EiIqrLNp5KwC+nb0EmA757wwvN7CzFDokkhIUFEZUiCAKCd1zUTh/4/SgfWPEXKSKiOi3yZjpm/1p0a+xH/d3R272RyBGR1LCwIKJSVv51HTvP3YGRXIYVb3WGa0P+IkVEVJclZ+Vj4s+RUKkFDGzviPd6cx0jKo2FBRGVcOBSEubvL1pK+/MXPdC9pZ3IERERkZgKCjWY+HPRrbGtGllhPtcxonKwsCAirct3szB5czQEARjxbFOM9G0mdkhERCSyOb9dQlRCBuqZFa1jxFtjqTwsLIgIQFE399s/nUFugRrd3Bpi9ovtxA6JiIhEtul0AjacSigarP26F5pzsDY9gSQKi+XLl6NZs2YwMzND165dcfr06XL3DQ0NhUwmK/EwMzOrxWiJDE9uQSHG/XQWiZn5cLO3xMq3vGFiJImvByIiEklUQjpm7S5aWXtq39bo04aDtenJRP/LYfPmzZg6dSpmz56NqKgoeHp6ws/PDykpKeUeY21tjcTERO3j5s2btRgxkWHRaARM2RyNi3cyYWtpirWjn4GNhYnYYRERkYhSsosGaxeoNfBr54CgPi3FDon0gOiFxcKFC/HOO+9gzJgx8PDwwKpVq2BhYYG1a9eWe4xMJoOjo6P24eDAlYCJKuvLvf9g/6VkmBrJsWakN2eAIiKq4woKNQjaEIXkLCVaNrLCgte4jhFVjKijbwoKChAZGYng4GDtNrlcjr59++LEiRPlHvfgwQO4urpCo9Ggc+fOmDdvHtq1K/t+cKVSCaVSqX2elZUFAFCpVFCpVDrFW7y/rsdJjSHkwRyqR+iJm/jxWBwA4KtX28HTqV6d/HdhCDkAVctD33Mnouozd89lnIlPRz2FMdaM9OZgbaowUf9LuXfvHtRqdakeBwcHB1y5cqXMY9zd3bF27Vp07NgRmZmZ+Pbbb9GtWzdcunQJzs7OpfYPCQnBnDlzSm0/cOAALCwsKhV3eHh4pY6TGkPIgzlU3vn7Mqz7Vw5AhpeaqmF0+xz23j5X6fPxs5COyuSRm5tbA5EQkb7ZcuYWwk4W3WK+aHgntLC3Ejki0id6V4L6+vrC19dX+7xbt25o27YtVq9ejblz55baPzg4GFOnTtU+z8rKgouLC/r37w9ra2udrq1SqRAeHo5+/frBxER/70E3hDyYQ9WcvZmODaGREKDBm12c8fmQtpWek5yfhXRUJY/i3lwiqruib2Xg011FK2tP6dsafT14qznpRtTCws7ODkZGRkhOTi6xPTk5GY6OjhU6h4mJCby8vHDt2rUyX1coFFAoFGUeV9k/IKpyrJQYQh7MQXexSdkY//M5KAs16Nu2Eb54uQOMq2EGKH4W0lGZPAwhbyKqvNRsJSaEFQ3W7ufhgPef52Bt0p2og7dNTU3h7e2NQ4cOabdpNBocOnSoRK/Ek6jValy8eBGNGzeuqTCJDMbt9FyMWnsKWfmF8HZtgKVvdK6WooKIiPSXSq1B0MYoJGXlo4W9JRa+5snB2lQpov9FMXXqVHz//ff46aef8M8//2DixInIycnBmDFjAACjRo0qMbj7iy++wIEDB3Djxg1ERUVhxIgRuHnzJsaNGydWCkR64f4DJUatPY3kLCVaNbLCj4E+MDc1EjssoifiOkdENe/L3//B6bg0WCmMsWakD+qZsQeTKkf0MRbDhw9HamoqZs2ahaSkJHTq1An79u3TDuhOSEiAXP5f/ZOeno533nkHSUlJaNCgAby9vXH8+HF4eHiIlQKR5GXlqzBq7WncSM1BExszrH+7C+pbmIodFtETFa9ztGrVKnTt2hWLFy+Gn58fYmNj0ahR2Qt1WVtbIzY2Vvu8smOHiOqKbZG3EXo8HkDRYO2WjThYmypP9MICACZNmoRJkyaV+VpERESJ54sWLcKiRYtqISoiw5BXoMbboWdw6W4WGlqaImxcVzS2MRc7LKKnenSdIwBYtWoVfv/9d6xduxYzZswo85jidY6I6Oku3s7EzJ0XAQAfvtAK/ThYm6pIEoUFEdUMZaEa43+OLJqP3MwY69/uAjdOHUh6oDbWOQK41tHjmIN01HQe93MK8G7YWRQUavC8uz3e69ms2q/Fz0I6amudIxYWRAaqoFCD936OwpF/U2FuYoTQMc+gXRMbscMiqpDaWOcI4FpH5WEO0lETeag1wIp/5EjMkqORmYD+1onYty+x2q9TjJ+FdNT0OkcsLIgMkEqtwaSNUTh0JQUKYzl+DPSBt6ut2GER1Shd1zkCuNbR45iDdNRkHl/uvYJrWQmwNDXCT+90rbFxFfwspKO21jliYUFkYFRqDT7cdA4HLifD1FiO70f5oFtLO7HDItJJbaxzBHCto/IwB+mo7jx2nruN0BMJAIAFr3VCW6cG1Xbu8vCzkI6aXudI9Olmiaj6FBQW9VTsvZgEUyM5Vo/0Rs/W9mKHRaQzrnNEVP1i7mRixvaiwdqT+rTEgPac6ICqF3ssiAxEvkqN9zZE4c8rKTA1lmPViM7o4172lJxE+mDq1KkIDAyEj48PunTpgsWLF5da58jJyQkhISEAitY5evbZZ9GyZUtkZGRg/vz5XOeI6KG0nAKMD4uEslCDPu72mNKvtdghkQFiYUFkAHILCjE+LBJHr96DmYkca0b6sKeC9B7XOSKqHoUPx93dychDs4YWWPy6F4y4sjbVABYWRHouI7cAY0PPICohAxamRvgx8Bn4ujUUOyyiasF1joiq7qs/ruD49fuwMDXCmlE+sDHX73ECJF0sLIj0WHJWPkb9eBqxydmwNjPGujHPcPYnIiLS2h19Bz8ciwMAfBvgidYO9USOiAwZCwsiPXU99QFGrzuNW2l5aFRPgbC3u8LdkQ0GEREVuXQ3E59svwAAeK+3GwZ14EQGVLNYWBDpoTPxaXhn/Vlk5Krg2tACP7/dFS62lVvMi4iIDE/6w8Ha+SoNerW2x7T+7mKHRHUACwsiPbPnwl1M3XIeBYUadHKpjx8CfWBnVXoefiIiqpsK1Rq8/8s53E7PQ1NbC3zHwdpUS1hYEOkJjUbAkkNXseTQVQCAXzsHLB7uBXNTI5EjIyIiKZm/PxbHrt2DuYkR1ozyho0FB2tT7WBhQaQHcpSFmLblPPZdSgIAjO3eHP83uC1/gSIiohJ+PX8Xq4/cAADMD+iINo7WIkdEdQkLCyKJi7+Xgwk/R+JKUjZMjGT40r8DXnvGReywiIhIYv5JzMLH284DACb0csOQjk1EjojqGhYWRBK2LyYR07deQLayEHZWCqwe2ZnTyRIRUSkZuQV4N+ws8lUa9Ghlh+l+HKxNtY+FBZEEKQvV+GZfLH58OPf4M80aYOkbneFoYyZyZEREJDVqjYD3fzmHW2l5cLE152BtEg0LCyKJuZaSjQ9+icblxCwAwLs9W2C6nztMjOQiR0ZERFI0f38sjl59OFh7pA8aWJqKHRLVUZL4S2X58uVo1qwZzMzM0LVrV5w+ffqJ+2/duhVt2rSBmZkZOnTogL1799ZSpEQ1R6MRsP5EPAZ/dwyXE7PQwMIEa0Z6Y+agtiwqiIioTL9fSMSqv64DAL4e1hFtG3OwNolH9L9WNm/ejKlTp2L27NmIioqCp6cn/Pz8kJKSUub+x48fxxtvvIG3334b586dg7+/P/z9/RETE1PLkRNVn/h7OXjj+5OYtfsSlIVF98fun9wT/ds5ih0aERFJ1JWkLHy0tWiw9rs9W+AlTw7WJnGJXlgsXLgQ77zzDsaMGQMPDw+sWrUKFhYWWLt2bZn7L1myBAMGDMD06dPRtm1bzJ07F507d8ayZctqOXKiqlNrgB+OxWPAkiM4FZcGcxMjzH7RAz+N6YJG1hxPQUREZcvMVWF8WCTyVGo819IOH3OwNkmAqGMsCgoKEBkZieDgYO02uVyOvn374sSJE2Uec+LECUydOrXENj8/P+zatavM/ZVKJZRKpfZ5VlbRfesqlQoqlUqneLdH3sLFFBnyo25BYWICI7kMxnIZjI1kMJLLYGokh7FcBhMj+cOHDCbGcpgayWFqLIfi4cNYLoNMJt6gquK8dc1fSgwhh6P/puCbC0ZIyvsXANCthS3mvuyBprYWUKsLoVaLHGAFGcJnYQg5AFXLQ99zJ6pL1BoBH2w6h5v3c+HcwBxL3/CCMW+ZJQkQtbC4d+8e1Go1HBwcSmx3cHDAlStXyjwmKSmpzP2TkpLK3D8kJARz5swptf3AgQOwsLDQKd45p42QpzbChuv/6HTc42QQYCKH9mEqB0yNHv6vXIDCCEUPOaAwBsyMBJgZAWZGgLkRYG4swNwIsDAGzI2LjqtMnRIeHl6lPKRAH3NIzQP23JIj+r4cgAyWxgJectWgq30KYk6mQF9v6tPHz+JxhpADULk8cnNzayASIqoJC8Nj8de/qTAzkWP1SG8O1ibJMPhZoYKDg0v0cGRlZcHFxQX9+/eHtbVuA5z2Zp5Dwt1k1G/QEAKAQo2AQo0AtUaASi2gUK2BSi1ApdagUFP0vwWFGhQ83F5MgAwFGqBAU9ZVdK8QTI3lqG9ugvrmJmhgaQJbC1PYWpqioaUpbK1MYWdpCvt6CthZmaJRPQWMoEF4eDj69esHExMTna8nBSqVSu9yuPdAiWWHb2Dzhdso1AiQy4DuDhp8M7In7Kx1K3KlRB8/i8cZQg5A1fIo7s0lImn742Iilh9+OFh7aEe0a2IjckRE/xG1sLCzs4ORkRGSk5NLbE9OToajY9mDVh0dHXXaX6FQQKFQlNpuYmKic8O77A0v7N27F4MGPaPzsRqNgAK1BkqVBspCNfJVGuQXqpGvUiOvQI1clRr5BWrkFKiRV1CInAI1cpSFeKAsRI6yENn5xQ8VsvMLkZmnQmaeCoUaAQWFGqRkK5GSrXx6IACszYxhITPC1tQLaFLfHI425mhiY4Ym9c3RpL45nOqbw9zUSKf8xFKZz7G2JWbm4fsjcfjldALyVEX3N/VqbY9pfVsi7txR2FlbSD6HitCHz+JpDCEHoHJ5GELeRIbu3+RsTHs4WHvcc83xcicnkSMiKknUwsLU1BTe3t44dOgQ/P39AQAajQaHDh3CpEmTyjzG19cXhw4dwuTJk7XbwsPD4evrWwsRV55cLoOZ3AhmJkYAqqcBFwQBuQVqpOcWICNXhfTcAqTl/Pe496AA9x4ocf+BEqkPlEjJUkJZqEFWfiGyIEPStfvlntvOyhRODSzg3MAcTW0t4NLAAk1tLeDa0AJN6ptz4Z0K+CcxC6F/x2PHudvaHqtOLvXxyYA28HVrCJVKhbhzIgdJRER6ITNPhXfXn0VugRrd3BpixsA2YodEVIrot0JNnToVgYGB8PHxQZcuXbB48WLk5ORgzJgxAIBRo0bByckJISEhAIAPP/wQvXr1woIFCzB48GBs2rQJZ8+exZo1a8RMQxQymQyWCmNYKozh3ODp+wuCgGxlIe7cf4DfDh6Fa9uOSH2gwt3MfCRl5uNuRh7upOchW1n4sCgpwPlbGaXOY2Ikg0uDoiKjmZ0lmj/yaGJjDnkdLjryVWqEX05G2MmbOB2Xpt3etbktJj3fEs+1tBN14D4REekftUbA5E3nEH8/F071zbHszc4crE2SJHphMXz4cKSmpmLWrFlISkpCp06dsG/fPu0A7YSEBMjl//3j6datGzZu3IhPP/0UM2fORKtWrbBr1y60b99erBT0hkwmg7WZCcwbWcG9voBBXk5l3v6QmafC7fRc3ErLe/i/ubiZlouEtFzcTstDgVqDG/dycONeDhCbWuJYU2M5mje0RAv7hw87K7g1skILe0tYmxnmrRZqjYCohHTsPHcHe87fRVZ+IQDASC7DgHaOGPtcM3i72oocJRER6avFB//F4dhUKIyLBmvbcrA2SZTohQUATJo0qdxbnyIiIkptCwgIQEBAQA1HVXfZmJvAxtymzAFhao2ApKx83LyXg7j7OYi/l4O4e7mIu/cACWm5KCjUIDY5G7HJ2aWOtbNSoIW9JdweFhzN7YqKDxdbC71bWTpHWYhTcfcRfjkZ4ZdTcO/Bf+NbGtuYYZi3M97q6gpHG65FQVQVy5cvx/z585GUlARPT08sXboUXbp0KXf/rVu34rPPPkN8fDxatWqFr7/+GoMGDarFiImq14HLyVj65zUAwFdDO6C9Ewdrk3RJorAg/WEkl8Hp4QDvbi3tSrxWqNbgTkYebqTm4Hrqg6JejdQHuJGag5RsJe49KHo8eotQ8TldGpijmZ0lmjW0hGvDotusmtpawrmB+cNxKeJKyylA9K10nEvIwMkb93EuIQOFmv9m+qpnZox+Hg4Y1tkZz7ZoWKdvByOqLps3b8bUqVOxatUqdO3aFYsXL4afnx9iY2PRqFGjUvsfP34cb7zxBkJCQjBkyBBs3LgR/v7+iIqKYq826aU7OcDy7UWTkI/t3hyveDmLHBHRk7GwoGpjbCSHa0NLuDa0RJ82JRv97HwV4u7l4Ebqw2Lj4f+Pu5eDPJUa8fdzEX8/F0BqqfM2qqeAU4OiYqZJfXM4WpvBztIYN7KAm/dz4djAEpamRlUeu6BSa5CUmY9b6bm4nZ6H66kPcDX5Af5Nzsbt9LxS+ze1tUDP1nbwa+eIrs0bwtRYv3pdiKRu4cKFeOedd7Rj7latWoXff/8da9euxYwZM0rtv2TJEgwYMADTp08HAMydOxfh4eFYtmwZVq1aVauxE1WFslCN5X9ex/KLRlALajzbwhYzB3GwNkkfCwuqFfXMTNDRuT46OtcvsV0QBCRnKXHj3gPcvJ+L+Ie3VyWk5SHhfg5yCtTaqXTPJWQ8dlZjLLl0DEDR2A6bh2t51DMzhoWpMSxMjaAwMYKxXKadxUqjEaAWBOSr1Mh9OKVvRp4K9x8UIDPvySsPu9lbopNLA/g0a4DubnZo2lB/154gkrqCggJERkYiODhYu00ul6Nv3744ceJEmcecOHGixLpFAODn54ddu3aVex2lUgml8r9bGYvX81CpVDqtRn7s2n3suXAXd+7IcWTHxRJjA/WJRqNhDhIQeTMdN+7lApDhOTdbLAjoCEGjhkqjFjs0nRT/G9Ll35IUGUIeVclBl2NYWJCoZDIZHG3M4Ghjhm5uJV8TBAFpOQW483C2qjsZebibkY/krHwkZubhZnI6cjVGyFMVLUSYmq1EagXX8iiPqbEczvXN4dTAHM0aWqK1gxVaOdRDW0dr2FgY5uBzIim6d+8e1Gq1diKPYg4ODrhy5UqZxyQlJZW5f1JSUrnXCQkJwZw5c0ptP3DgACwsKv7jQUSiDDvjjQDIgZTECh8nTcxBCuqZCHi1mQZeDVNw8q+DYodTJeHh4WKHUC0MIY/K5JCbm1vhfVlYkGTJZDI0tFKgoZWiVE+HSqV6uFihHwo0MqTnFvU4ZOaqkK0sRF6BGjkFhSgo1GhXRgcAIzkgl8lgZmIES4URLEyNYW1mAvt6pmhoqYCNuQnHRxDVIcHBwSV6ObKysuDi4oL+/fvD2tq6wudxvp0J16upuHbtKlq2bAUjPf2lXK3RMAcJsFQYY6CHHU4fi0C/fv30dgFLlUqF8PBwvc4BMIw8qpJDcU9uRbCwIL2ny1oeRKQf7OzsYGRkhOTk5BLbk5OT4ejoWOYxjo6OOu0PAAqFAgqFotR2XVcv925uh47ONtib9y8G9Wmp1398MAdpKL79RNf/FqXIEHIADCOPyuSgy/76WcoTEZFBMzU1hbe3Nw4dOqTdptFocOjQIfj6+pZ5jK+vb4n9gaJu//L2JyKi6sUeCyIikqSpU6ciMDAQPj4+6NKlCxYvXoycnBztLFGjRo2Ck5MTQkJCAAAffvghevXqhQULFmDw4MHYtGkTzp49izVr1oiZBhFRncHCgoiIJGn48OFITU3FrFmzkJSUhE6dOmHfvn3aAdoJCQklZv3p1q0bNm7ciE8//RQzZ85Eq1atsGvXLq5hQURUS1hYEBGRZE2aNAmTJk0q87WIiIhS2wICAhAQEFDDURERUVk4xoKIiIiIiKqMhQUREREREVVZnbsVShCK1jPQZU7eYiqVCrm5ucjKytLr6cYMIQ/mIB2GkIch5ABULY/i78Ti78i6qq63EcxBOgwhD0PIATCMPGqrfahzhUV2djYAwMXFReRIiIikJzs7GzY2NmKHIRq2EUREZatI+yAT6tjPUxqNBnfv3kW9evUgk+m2wnLxiqy3bt3SaUVWqTGEPJiDdBhCHoaQA1C1PARBQHZ2Npo0aVJipqW6pq63EcxBOgwhD0PIATCMPGqrfahzPRZyuRzOzs5VOoe1tbXe/of1KEPIgzlIhyHkYQg5AJXPoy73VBRjG1GEOUiHIeRhCDkAhpFHTbcPdfdnKSIiIiIiqjYsLIiIiIiIqMpYWOhAoVBg9uzZUCgUYodSJYaQB3OQDkPIwxByAAwnD31lCO8/c5AOQ8jDEHIADCOP2sqhzg3eJiIiIiKi6sceCyIiIiIiqjIWFkREREREVGUsLIiIiIiIqMpYWFTSSy+9hKZNm8LMzAyNGzfGyJEjcffuXbHD0kl8fDzefvttNG/eHObm5nBzc8Ps2bNRUFAgdmg6+fLLL9GtWzdYWFigfv36YodTYcuXL0ezZs1gZmaGrl274vTp02KHpJMjR47gxRdfRJMmTSCTybBr1y6xQ9JZSEgInnnmGdSrVw+NGjWCv78/YmNjxQ5LJytXrkTHjh21c5P7+vrijz/+EDusOk/f2whDaR8A/Wwj2D6IzxDaB6D22wgWFpXUp08fbNmyBbGxsdi+fTuuX7+OYcOGiR2WTq5cuQKNRoPVq1fj0qVLWLRoEVatWoWZM2eKHZpOCgoKEBAQgIkTJ4odSoVt3rwZU6dOxezZsxEVFQVPT0/4+fkhJSVF7NAqLCcnB56enli+fLnYoVTaX3/9haCgIJw8eRLh4eFQqVTo378/cnJyxA6twpydnfHVV18hMjISZ8+exfPPP4+XX34Zly5dEju0Ok3f2whDaR8A/Wsj2D5IgyG0D4AIbYRA1WL37t2CTCYTCgoKxA6lSr755huhefPmYodRKevWrRNsbGzEDqNCunTpIgQFBWmfq9VqoUmTJkJISIiIUVUeAGHnzp1ih1FlKSkpAgDhr7/+EjuUKmnQoIHwww8/iB0GPcIQ2gh9bh8EQX/aCLYP0mQo7YMg1GwbwR6LapCWloYNGzagW7duMDExETucKsnMzIStra3YYRi0goICREZGom/fvtptcrkcffv2xYkTJ0SMjDIzMwFAb/8NqNVqbNq0CTk5OfD19RU7HHrIUNoItg81j+2DdOl7+wDUThvBwqIKPvnkE1haWqJhw4ZISEjA7t27xQ6pSq5du4alS5di/PjxYodi0O7duwe1Wg0HB4cS2x0cHJCUlCRSVKTRaDB58mR0794d7du3FzscnVy8eBFWVlZQKBSYMGECdu7cCQ8PD7HDqvMMqY1g+1A72D5Ikz63D0DtthEsLB4xY8YMyGSyJz6uXLmi3X/69Ok4d+4cDhw4ACMjI4waNQqCBNYb1DUPALhz5w4GDBiAgIAAvPPOOyJF/p/K5EBUFUFBQYiJicGmTZvEDkVn7u7uiI6OxqlTpzBx4kQEBgbi8uXLYodlcAyhjTCE9gFgG0G1S5/bB6B22wiuvP2I1NRU3L9//4n7tGjRAqampqW23759Gy4uLjh+/LjotyDomsfdu3fRu3dvPPvsswgNDYVcLn69WZnPIjQ0FJMnT0ZGRkYNR1c1BQUFsLCwwLZt2+Dv76/dHhgYiIyMDL38VVMmk2Hnzp0l8tEnkyZNwu7du3HkyBE0b95c7HCqrG/fvnBzc8Pq1avFDsWgGEIbYQjtA2C4bQTbB+kxtPYBqNk2wrjaz6jH7O3tYW9vX6ljNRoNAECpVFZnSJWiSx537txBnz594O3tjXXr1kmm0ajKZyF1pqam8Pb2xqFDh7RftBqNBocOHcKkSZPEDa6OEQQB77//Pnbu3ImIiAiDaTQ0Go0kvosMjSG0EYbQPgCG20awfZAOQ20fgJptI1hYVMKpU6dw5swZPPfcc2jQoAGuX7+Ozz77DG5ubqL3Vujizp076N27N1xdXfHtt98iNTVV+5qjo6OIkekmISEBaWlpSEhIgFqtRnR0NACgZcuWsLKyEje4ckydOhWBgYHw8fFBly5dsHjxYuTk5GDMmDFih1ZhDx48wLVr17TP4+LiEB0dDVtbWzRt2lTEyCouKCgIGzduxO7du1GvXj3tPcw2NjYwNzcXObqKCQ4OxsCBA9G0aVNkZ2dj48aNiIiIwP79+8UOrc4yhDbCUNoHQP/aCLYP0mAI7QMgQhtRI3NNGbgLFy4Iffr0EWxtbQWFQiE0a9ZMmDBhgnD79m2xQ9PJunXrBABlPvRJYGBgmTkcPnxY7NCeaOnSpULTpk0FU1NToUuXLsLJkyfFDkknhw8fLvN9DwwMFDu0Civvv/9169aJHVqFjR07VnB1dRVMTU0Fe3t74YUXXhAOHDggdlh1miG0EYbSPgiCfrYRbB/EZwjtgyDUfhvBMRZERERERFRl0rlhkoiIiIiI9BYLCyIiIiIiqjIWFkREREREVGUsLIiIiIiIqMpYWBARERERUZWxsCAiIiIioipjYUFERERERFXGwoKIiIiIiKqMhQUREREREVUZCwsiIiIiIqoyFhZERERERFRlLCyIallqaiocHR0xb9487bbjx4/D1NQUhw4dEjEyIiISE9sH0ncyQRAEsYMgqmv27t0Lf39/HD9+HO7u7ujUqRNefvllLFy4UOzQiIhIRGwfSJ+xsCASSVBQEA4ePAgfHx9cvHgRZ86cgUKhEDssIiISGdsH0lcsLIhEkpeXh/bt2+PWrVuIjIxEhw4dxA6JiIgkgO0D6SuOsSASyfXr13H37l1oNBrEx8eLHQ4REUkE2wfSV+yxIBJBQUEBunTpgk6dOsHd3R2LFy/GxYsX0ahRI7FDIyIiEbF9IH3GwoJIBNOnT8e2bdtw/vx5WFlZoVevXrCxscGePXvEDo2IiETE9oH0GW+FIqplERERWLx4McLCwmBtbQ25XI6wsDAcPXoUK1euFDs8IiISCdsH0nfssSAiIiIioipjjwUREREREVUZCwsiIiIiIqoyFhZERERERFRlLCyIiIiIiKjKWFgQEREREVGVsbAgIiIiIqIqY2FBRERERERVxsKCiIiIiIiqjIUFERERERFVGQsLIiIiIiKqMhYWRERERERUZSwsiIiIiIioyv4f8bkWo5d7IwsAAAAASUVORK5CYII=",
      "text/plain": [
       "<Figure size 800x300 with 2 Axes>"
      ]
     },
     "metadata": {},
     "output_type": "display_data"
    }
   ],
   "source": [
    "import matplotlib.pyplot as plt\n",
    "\n",
    "gelu, relu = GELU(), nn.ReLU()\n",
    "\n",
    "# Some sample data\n",
    "x = torch.linspace(-3, 3, 100)\n",
    "y_gelu, y_relu = gelu(x), relu(x)\n",
    "\n",
    "plt.figure(figsize=(8, 3))\n",
    "for i, (y, label) in enumerate(zip([y_gelu, y_relu], [\"GELU\", \"ReLU\"]), 1):\n",
    "    plt.subplot(1, 2, i)\n",
    "    plt.plot(x, y)\n",
    "    plt.title(f\"{label} activation function\")\n",
    "    plt.xlabel(\"x\")\n",
    "    plt.ylabel(f\"{label}(x)\")\n",
    "    plt.grid(True)\n",
    "\n",
    "plt.tight_layout()\n",
    "plt.show()"
   ]
  },
  {
   "cell_type": "markdown",
   "id": "1cd01662-14cb-43fd-bffd-2d702813de2d",
   "metadata": {},
   "source": [
    "- As we can see, ReLU is a piecewise linear function that outputs the input directly if it is positive; otherwise, it outputs zero\n",
    "- GELU is a smooth, non-linear function that approximates ReLU but with a non-zero gradient for negative values (except at approximately -0.75)\n",
    "\n",
    "- Next, let's implement the small neural network module, `FeedForward`, that we will be using in the LLM's transformer block later:"
   ]
  },
  {
   "cell_type": "code",
   "execution_count": 15,
   "id": "9275c879-b148-4579-a107-86827ca14d4d",
   "metadata": {},
   "outputs": [],
   "source": [
    "class FeedForward(nn.Module):\n",
    "    def __init__(self, cfg):\n",
    "        super().__init__()\n",
    "        self.layers = nn.Sequential(\n",
    "            nn.Linear(cfg[\"emb_dim\"], 4 * cfg[\"emb_dim\"]),\n",
    "            GELU(),\n",
    "            nn.Linear(4 * cfg[\"emb_dim\"], cfg[\"emb_dim\"]),\n",
    "        )\n",
    "\n",
    "    def forward(self, x):\n",
    "        return self.layers(x)"
   ]
  },
  {
   "cell_type": "code",
   "execution_count": 16,
   "id": "7c4976e2-0261-418e-b042-c5be98c2ccaf",
   "metadata": {},
   "outputs": [
    {
     "name": "stdout",
     "output_type": "stream",
     "text": [
      "768\n"
     ]
    }
   ],
   "source": [
    "print(GPT_CONFIG_124M[\"emb_dim\"])"
   ]
  },
  {
   "cell_type": "markdown",
   "id": "fdcaacfa-3cfc-4c9e-b668-b71a2753145a",
   "metadata": {},
   "source": [
    "<img src=\"https://sebastianraschka.com/images/LLMs-from-scratch-images/ch04_compressed/09.webp?12\" width=\"400px\">"
   ]
  },
  {
   "cell_type": "code",
   "execution_count": 17,
   "id": "928e7f7c-d0b1-499f-8d07-4cadb428a6f9",
   "metadata": {},
   "outputs": [
    {
     "name": "stdout",
     "output_type": "stream",
     "text": [
      "torch.Size([2, 3, 768])\n"
     ]
    }
   ],
   "source": [
    "ffn = FeedForward(GPT_CONFIG_124M)\n",
    "\n",
    "# input shape: [batch_size, num_token, emb_size]\n",
    "x = torch.rand(2, 3, 768) \n",
    "out = ffn(x)\n",
    "print(out.shape)"
   ]
  },
  {
   "cell_type": "markdown",
   "id": "8f8756c5-6b04-443b-93d0-e555a316c377",
   "metadata": {},
   "source": [
    "<img src=\"https://sebastianraschka.com/images/LLMs-from-scratch-images/ch04_compressed/10.webp\" width=\"400px\">"
   ]
  },
  {
   "cell_type": "markdown",
   "id": "e5da2a50-04f4-4388-af23-ad32e405a972",
   "metadata": {},
   "source": [
    "<img src=\"https://sebastianraschka.com/images/LLMs-from-scratch-images/ch04_compressed/11.webp\" width=\"400px\">"
   ]
  },
  {
   "cell_type": "markdown",
   "id": "4ffcb905-53c7-4886-87d2-4464c5fecf89",
   "metadata": {},
   "source": [
    "## 4.4 Adding shortcut connections"
   ]
  },
  {
   "cell_type": "markdown",
   "id": "ffae416c-821e-4bfa-a741-8af4ba5db00e",
   "metadata": {},
   "source": [
    "- Next, let's talk about the concept behind shortcut connections, also called skip or residual connections\n",
    "- Originally, shortcut connections were proposed in deep networks for computer vision (residual networks) to mitigate vanishing gradient problems\n",
    "- A shortcut connection creates an alternative shorter path for the gradient to flow through the network\n",
    "- This is achieved by adding the output of one layer to the output of a later layer, usually skipping one or more layers in between\n",
    "- Let's illustrate this idea with a small example network:\n",
    "\n",
    "<img src=\"https://sebastianraschka.com/images/LLMs-from-scratch-images/ch04_compressed/12.webp?123\" width=\"400px\">"
   ]
  },
  {
   "cell_type": "markdown",
   "id": "14cfd241-a32e-4601-8790-784b82f2f23e",
   "metadata": {},
   "source": [
    "- In code, it looks like this:"
   ]
  },
  {
   "cell_type": "code",
   "execution_count": 18,
   "id": "05473938-799c-49fd-86d4-8ed65f94fee6",
   "metadata": {},
   "outputs": [],
   "source": [
    "class ExampleDeepNeuralNetwork(nn.Module):\n",
    "    def __init__(self, layer_sizes, use_shortcut):\n",
    "        super().__init__()\n",
    "        self.use_shortcut = use_shortcut\n",
    "        self.layers = nn.ModuleList([\n",
    "            nn.Sequential(nn.Linear(layer_sizes[0], layer_sizes[1]), GELU()),\n",
    "            nn.Sequential(nn.Linear(layer_sizes[1], layer_sizes[2]), GELU()),\n",
    "            nn.Sequential(nn.Linear(layer_sizes[2], layer_sizes[3]), GELU()),\n",
    "            nn.Sequential(nn.Linear(layer_sizes[3], layer_sizes[4]), GELU()),\n",
    "            nn.Sequential(nn.Linear(layer_sizes[4], layer_sizes[5]), GELU())\n",
    "        ])\n",
    "\n",
    "    def forward(self, x):\n",
    "        for layer in self.layers:\n",
    "            # Compute the output of the current layer\n",
    "            layer_output = layer(x)\n",
    "            # Check if shortcut can be applied\n",
    "            if self.use_shortcut and x.shape == layer_output.shape:\n",
    "                x = x + layer_output\n",
    "            else:\n",
    "                x = layer_output\n",
    "        return x\n",
    "\n",
    "\n",
    "def print_gradients(model, x):\n",
    "    # Forward pass\n",
    "    output = model(x)\n",
    "    target = torch.tensor([[0.]])\n",
    "\n",
    "    # Calculate loss based on how close the target\n",
    "    # and output are\n",
    "    loss = nn.MSELoss()\n",
    "    loss = loss(output, target)\n",
    "    \n",
    "    # Backward pass to calculate the gradients\n",
    "    loss.backward()\n",
    "\n",
    "    for name, param in model.named_parameters():\n",
    "        if 'weight' in name:\n",
    "            # Print the mean absolute gradient of the weights\n",
    "            print(f\"{name} has gradient mean of {param.grad.abs().mean().item()}\")"
   ]
  },
  {
   "cell_type": "markdown",
   "id": "b39bf277-b3db-4bb1-84ce-7a20caff1011",
   "metadata": {},
   "source": [
    "- Let's print the gradient values first **without** shortcut connections:"
   ]
  },
  {
   "cell_type": "code",
   "execution_count": 19,
   "id": "c75f43cc-6923-4018-b980-26023086572c",
   "metadata": {},
   "outputs": [
    {
     "name": "stdout",
     "output_type": "stream",
     "text": [
      "layers.0.0.weight has gradient mean of 0.00020173584925942123\n",
      "layers.1.0.weight has gradient mean of 0.00012011159560643137\n",
      "layers.2.0.weight has gradient mean of 0.0007152040489017963\n",
      "layers.3.0.weight has gradient mean of 0.0013988736318424344\n",
      "layers.4.0.weight has gradient mean of 0.005049645435065031\n"
     ]
    }
   ],
   "source": [
    "layer_sizes = [3, 3, 3, 3, 3, 1]  \n",
    "\n",
    "sample_input = torch.tensor([[1., 0., -1.]])\n",
    "\n",
    "torch.manual_seed(123)\n",
    "model_without_shortcut = ExampleDeepNeuralNetwork(\n",
    "    layer_sizes, use_shortcut=False\n",
    ")\n",
    "print_gradients(model_without_shortcut, sample_input)"
   ]
  },
  {
   "cell_type": "markdown",
   "id": "837fd5d4-7345-4663-97f5-38f19dfde621",
   "metadata": {},
   "source": [
    "- Next, let's print the gradient values **with** shortcut connections:"
   ]
  },
  {
   "cell_type": "code",
   "execution_count": 20,
   "id": "11b7c0c2-f9dd-4dd5-b096-a05c48c5f6d6",
   "metadata": {},
   "outputs": [
    {
     "name": "stdout",
     "output_type": "stream",
     "text": [
      "layers.0.0.weight has gradient mean of 0.22169792652130127\n",
      "layers.1.0.weight has gradient mean of 0.20694108307361603\n",
      "layers.2.0.weight has gradient mean of 0.3289699852466583\n",
      "layers.3.0.weight has gradient mean of 0.2665732204914093\n",
      "layers.4.0.weight has gradient mean of 1.3258541822433472\n"
     ]
    }
   ],
   "source": [
    "torch.manual_seed(123)\n",
    "model_with_shortcut = ExampleDeepNeuralNetwork(\n",
    "    layer_sizes, use_shortcut=True\n",
    ")\n",
    "print_gradients(model_with_shortcut, sample_input)"
   ]
  },
  {
   "cell_type": "markdown",
   "id": "79ff783a-46f0-49c5-a7a9-26a525764b6e",
   "metadata": {},
   "source": [
    "- As we can see based on the output above, shortcut connections prevent the gradients from vanishing in the early layers (towards `layer.0`)\n",
    "- We will use this concept of a shortcut connection next when we implement a transformer block"
   ]
  },
  {
   "cell_type": "markdown",
   "id": "cae578ca-e564-42cf-8635-a2267047cdff",
   "metadata": {},
   "source": [
    "## 4.5 Connecting attention and linear layers in a transformer block"
   ]
  },
  {
   "cell_type": "markdown",
   "id": "a3daac6f-6545-4258-8f2d-f45a7394f429",
   "metadata": {},
   "source": [
    "- In this section, we now combine the previous concepts into a so-called transformer block\n",
    "- A transformer block combines the causal multi-head attention module from the previous chapter with the linear layers, the feed forward neural network we implemented in an earlier section\n",
    "- In addition, the transformer block also uses dropout and shortcut connections"
   ]
  },
  {
   "cell_type": "code",
   "execution_count": 21,
   "id": "0e1e8176-e5e3-4152-b1aa-0bbd7891dfd9",
   "metadata": {},
   "outputs": [],
   "source": [
    "# If the `previous_chapters.py` file is not available locally,\n",
    "# you can import it from the `llms-from-scratch` PyPI package.\n",
    "# For details, see: https://github.com/rasbt/LLMs-from-scratch/tree/main/pkg\n",
    "# E.g.,\n",
    "# from llms_from_scratch.ch03 import MultiHeadAttention\n",
    "\n",
    "from previous_chapters import MultiHeadAttention\n",
    "\n",
    "\n",
    "class TransformerBlock(nn.Module):\n",
    "    def __init__(self, cfg):\n",
    "        super().__init__()\n",
    "        self.att = MultiHeadAttention(\n",
    "            d_in=cfg[\"emb_dim\"],\n",
    "            d_out=cfg[\"emb_dim\"],\n",
    "            context_length=cfg[\"context_length\"],\n",
    "            num_heads=cfg[\"n_heads\"], \n",
    "            dropout=cfg[\"drop_rate\"],\n",
    "            qkv_bias=cfg[\"qkv_bias\"])\n",
    "        self.ff = FeedForward(cfg)\n",
    "        self.norm1 = LayerNorm(cfg[\"emb_dim\"])\n",
    "        self.norm2 = LayerNorm(cfg[\"emb_dim\"])\n",
    "        self.drop_shortcut = nn.Dropout(cfg[\"drop_rate\"])\n",
    "\n",
    "    def forward(self, x):\n",
    "        # Shortcut connection for attention block\n",
    "        shortcut = x\n",
    "        x = self.norm1(x)\n",
    "        x = self.att(x)  # Shape [batch_size, num_tokens, emb_size]\n",
    "        x = self.drop_shortcut(x)\n",
    "        x = x + shortcut  # Add the original input back\n",
    "\n",
    "        # Shortcut connection for feed forward block\n",
    "        shortcut = x\n",
    "        x = self.norm2(x)\n",
    "        x = self.ff(x)\n",
    "        x = self.drop_shortcut(x)\n",
    "        x = x + shortcut  # Add the original input back\n",
    "\n",
    "        return x"
   ]
  },
  {
   "cell_type": "markdown",
   "id": "36b64d16-94a6-4d13-8c85-9494c50478a9",
   "metadata": {},
   "source": [
    "<img src=\"https://sebastianraschka.com/images/LLMs-from-scratch-images/ch04_compressed/13.webp?1\" width=\"400px\">"
   ]
  },
  {
   "cell_type": "markdown",
   "id": "54d2d375-87bd-4153-9040-63a1e6a2b7cb",
   "metadata": {},
   "source": [
    "- Suppose we have 2 input samples with 6 tokens each, where each token is a 768-dimensional embedding vector; then this transformer block applies self-attention, followed by linear layers, to produce an output of similar size\n",
    "- You can think of the output as an augmented version of the context vectors we discussed in the previous chapter"
   ]
  },
  {
   "cell_type": "code",
   "execution_count": 22,
   "id": "3fb45a63-b1f3-4b08-b525-dafbc8228405",
   "metadata": {},
   "outputs": [
    {
     "name": "stdout",
     "output_type": "stream",
     "text": [
      "Input shape: torch.Size([2, 4, 768])\n",
      "Output shape: torch.Size([2, 4, 768])\n"
     ]
    }
   ],
   "source": [
    "torch.manual_seed(123)\n",
    "\n",
    "x = torch.rand(2, 4, 768)  # Shape: [batch_size, num_tokens, emb_dim]\n",
    "block = TransformerBlock(GPT_CONFIG_124M)\n",
    "output = block(x)\n",
    "\n",
    "print(\"Input shape:\", x.shape)\n",
    "print(\"Output shape:\", output.shape)"
   ]
  },
  {
   "cell_type": "markdown",
   "id": "8f9e4ee4-cf23-4583-b1fd-317abb4fcd13",
   "metadata": {},
   "source": [
    "<img src=\"https://sebastianraschka.com/images/LLMs-from-scratch-images/ch04_compressed/14.webp?1\" width=\"400px\">"
   ]
  },
  {
   "cell_type": "markdown",
   "id": "46618527-15ac-4c32-ad85-6cfea83e006e",
   "metadata": {},
   "source": [
    "## 4.6 Coding the GPT model"
   ]
  },
  {
   "cell_type": "markdown",
   "id": "dec7d03d-9ff3-4ca3-ad67-01b67c2f5457",
   "metadata": {},
   "source": [
    "- We are almost there: now let's plug in the transformer block into the architecture we coded at the very beginning of this chapter so that we obtain a usable GPT architecture\n",
    "- Note that the transformer block is repeated multiple times; in the case of the smallest 124M GPT-2 model, we repeat it 12 times:"
   ]
  },
  {
   "cell_type": "markdown",
   "id": "9b7b362d-f8c5-48d2-8ebd-722480ac5073",
   "metadata": {},
   "source": [
    "<img src=\"https://sebastianraschka.com/images/LLMs-from-scratch-images/ch04_compressed/15.webp\" width=\"400px\">"
   ]
  },
  {
   "cell_type": "markdown",
   "id": "324e4b5d-ed89-4fdf-9a52-67deee0593bc",
   "metadata": {},
   "source": [
    "- The corresponding code implementation, where `cfg[\"n_layers\"] = 12`:"
   ]
  },
  {
   "cell_type": "code",
   "execution_count": 23,
   "id": "c61de39c-d03c-4a32-8b57-f49ac3834857",
   "metadata": {},
   "outputs": [],
   "source": [
    "class GPTModel(nn.Module):\n",
    "    def __init__(self, cfg):\n",
    "        super().__init__()\n",
    "        self.tok_emb = nn.Embedding(cfg[\"vocab_size\"], cfg[\"emb_dim\"])\n",
    "        self.pos_emb = nn.Embedding(cfg[\"context_length\"], cfg[\"emb_dim\"])\n",
    "        self.drop_emb = nn.Dropout(cfg[\"drop_rate\"])\n",
    "        \n",
    "        self.trf_blocks = nn.Sequential(\n",
    "            *[TransformerBlock(cfg) for _ in range(cfg[\"n_layers\"])])\n",
    "        \n",
    "        self.final_norm = LayerNorm(cfg[\"emb_dim\"])\n",
    "        self.out_head = nn.Linear(\n",
    "            cfg[\"emb_dim\"], cfg[\"vocab_size\"], bias=False\n",
    "        )\n",
    "\n",
    "    def forward(self, in_idx):\n",
    "        batch_size, seq_len = in_idx.shape\n",
    "        tok_embeds = self.tok_emb(in_idx)\n",
    "        pos_embeds = self.pos_emb(torch.arange(seq_len, device=in_idx.device))\n",
    "        x = tok_embeds + pos_embeds  # Shape [batch_size, num_tokens, emb_size]\n",
    "        x = self.drop_emb(x)\n",
    "        x = self.trf_blocks(x)\n",
    "        x = self.final_norm(x)\n",
    "        logits = self.out_head(x)\n",
    "        return logits"
   ]
  },
  {
   "cell_type": "markdown",
   "id": "2750270f-c45d-4410-8767-a6adbd05d5c3",
   "metadata": {},
   "source": [
    "- Using the configuration of the 124M parameter model, we can now instantiate this GPT model with random initial weights as follows:"
   ]
  },
  {
   "cell_type": "code",
   "execution_count": 24,
   "id": "ef94fd9c-4e9d-470d-8f8e-dd23d1bb1f64",
   "metadata": {},
   "outputs": [
    {
     "name": "stdout",
     "output_type": "stream",
     "text": [
      "Input batch:\n",
      " tensor([[6109, 3626, 6100,  345],\n",
      "        [6109, 1110, 6622,  257]])\n",
      "\n",
      "Output shape: torch.Size([2, 4, 50257])\n",
      "tensor([[[ 0.1381,  0.0077, -0.1963,  ..., -0.0222, -0.1060,  0.1717],\n",
      "         [ 0.3865, -0.8408, -0.6564,  ..., -0.5163,  0.2369, -0.3357],\n",
      "         [ 0.6989, -0.1829, -0.1631,  ...,  0.1472, -0.6504, -0.0056],\n",
      "         [-0.4290,  0.1669, -0.1258,  ...,  1.1579,  0.5303, -0.5549]],\n",
      "\n",
      "        [[ 0.1094, -0.2894, -0.1467,  ..., -0.0557,  0.2911, -0.2824],\n",
      "         [ 0.0882, -0.3552, -0.3527,  ...,  1.2930,  0.0053,  0.1898],\n",
      "         [ 0.6091,  0.4702, -0.4094,  ...,  0.7688,  0.3787, -0.1974],\n",
      "         [-0.0612, -0.0737,  0.4751,  ...,  1.2463, -0.3834,  0.0609]]],\n",
      "       grad_fn=<UnsafeViewBackward0>)\n"
     ]
    }
   ],
   "source": [
    "torch.manual_seed(123)\n",
    "model = GPTModel(GPT_CONFIG_124M)\n",
    "\n",
    "out = model(batch)\n",
    "print(\"Input batch:\\n\", batch)\n",
    "print(\"\\nOutput shape:\", out.shape)\n",
    "print(out)"
   ]
  },
  {
   "cell_type": "markdown",
   "id": "6d616e7a-568b-4921-af29-bd3f4683cd2e",
   "metadata": {},
   "source": [
    "- We will train this model in the next chapter\n",
    "- However, a quick note about its size: we previously referred to it as a 124M parameter model; we can double check this number as follows:"
   ]
  },
  {
   "cell_type": "code",
   "execution_count": 25,
   "id": "84fb8be4-9d3b-402b-b3da-86b663aac33a",
   "metadata": {},
   "outputs": [
    {
     "name": "stdout",
     "output_type": "stream",
     "text": [
      "Total number of parameters: 163,009,536\n"
     ]
    }
   ],
   "source": [
    "total_params = sum(p.numel() for p in model.parameters())\n",
    "print(f\"Total number of parameters: {total_params:,}\")"
   ]
  },
  {
   "cell_type": "markdown",
   "id": "b67d13dd-dd01-4ba6-a2ad-31ca8a9fd660",
   "metadata": {},
   "source": [
    "- As we see above, this model has 163M, not 124M parameters; why?\n",
    "- In the original GPT-2 paper, the researchers applied weight tying, which means that they reused the token embedding layer (`tok_emb`) as the output layer, which means setting `self.out_head.weight = self.tok_emb.weight`\n",
    "- The token embedding layer projects the 50,257-dimensional one-hot encoded input tokens to a 768-dimensional embedding representation\n",
    "- The output layer projects 768-dimensional embeddings back into a 50,257-dimensional representation so that we can convert these back into words (more about that in the next section)\n",
    "- So, the embedding and output layer have the same number of weight parameters, as we can see based on the shape of their weight matrices\n",
    "- However, a quick note about its size: we previously referred to it as a 124M parameter model; we can double check this number as follows:"
   ]
  },
  {
   "cell_type": "code",
   "execution_count": 26,
   "id": "e3b43233-e9b8-4f5a-b72b-a263ec686982",
   "metadata": {},
   "outputs": [
    {
     "name": "stdout",
     "output_type": "stream",
     "text": [
      "Token embedding layer shape: torch.Size([50257, 768])\n",
      "Output layer shape: torch.Size([50257, 768])\n"
     ]
    }
   ],
   "source": [
    "print(\"Token embedding layer shape:\", model.tok_emb.weight.shape)\n",
    "print(\"Output layer shape:\", model.out_head.weight.shape)"
   ]
  },
  {
   "cell_type": "markdown",
   "id": "f02259f6-6f79-4c89-a866-4ebeae1c3289",
   "metadata": {},
   "source": [
    "- In the original GPT-2 paper, the researchers reused the token embedding matrix as an output matrix\n",
    "- Correspondingly, if we subtracted the number of parameters of the output layer, we'd get a 124M parameter model:"
   ]
  },
  {
   "cell_type": "code",
   "execution_count": 27,
   "id": "95a22e02-50d3-48b3-a4e0-d9863343c164",
   "metadata": {},
   "outputs": [
    {
     "name": "stdout",
     "output_type": "stream",
     "text": [
      "Number of trainable parameters considering weight tying: 124,412,160\n"
     ]
    }
   ],
   "source": [
    "total_params_gpt2 =  total_params - sum(p.numel() for p in model.out_head.parameters())\n",
    "print(f\"Number of trainable parameters considering weight tying: {total_params_gpt2:,}\")"
   ]
  },
  {
   "cell_type": "markdown",
   "id": "40b03f80-b94c-46e7-9d42-d0df399ff3db",
   "metadata": {},
   "source": [
    "- In practice, I found it easier to train the model without weight-tying, which is why we didn't implement it here\n",
    "- However, we will revisit and apply this weight-tying idea later when we load the pretrained weights in chapter 5\n",
    "- Lastly, we can compute the memory requirements of the model as follows, which can be a helpful reference point:"
   ]
  },
  {
   "cell_type": "code",
   "execution_count": 28,
   "id": "5131a752-fab8-4d70-a600-e29870b33528",
   "metadata": {},
   "outputs": [
    {
     "name": "stdout",
     "output_type": "stream",
     "text": [
      "Total size of the model: 621.83 MB\n"
     ]
    }
   ],
   "source": [
    "# Calculate the total size in bytes (assuming float32, 4 bytes per parameter)\n",
    "total_size_bytes = total_params * 4\n",
    "\n",
    "# Convert to megabytes\n",
    "total_size_mb = total_size_bytes / (1024 * 1024)\n",
    "\n",
    "print(f\"Total size of the model: {total_size_mb:.2f} MB\")"
   ]
  },
  {
   "cell_type": "markdown",
   "id": "309a3be4-c20a-4657-b4e0-77c97510b47c",
   "metadata": {},
   "source": [
    "- Exercise: you can try the following other configurations, which are referenced in the [GPT-2 paper](https://scholar.google.com/citations?view_op=view_citation&hl=en&user=dOad5HoAAAAJ&citation_for_view=dOad5HoAAAAJ:YsMSGLbcyi4C), as well.\n",
    "\n",
    "    - **GPT2-small** (the 124M configuration we already implemented):\n",
    "        - \"emb_dim\" = 768\n",
    "        - \"n_layers\" = 12\n",
    "        - \"n_heads\" = 12\n",
    "\n",
    "    - **GPT2-medium:**\n",
    "        - \"emb_dim\" = 1024\n",
    "        - \"n_layers\" = 24\n",
    "        - \"n_heads\" = 16\n",
    "    \n",
    "    - **GPT2-large:**\n",
    "        - \"emb_dim\" = 1280\n",
    "        - \"n_layers\" = 36\n",
    "        - \"n_heads\" = 20\n",
    "    \n",
    "    - **GPT2-XL:**\n",
    "        - \"emb_dim\" = 1600\n",
    "        - \"n_layers\" = 48\n",
    "        - \"n_heads\" = 25"
   ]
  },
  {
   "cell_type": "markdown",
   "id": "da5d9bc0-95ab-45d4-9378-417628d86e35",
   "metadata": {},
   "source": [
    "## 4.7 Generating text"
   ]
  },
  {
   "cell_type": "markdown",
   "id": "48da5deb-6ee0-4b9b-8dd2-abed7ed65172",
   "metadata": {},
   "source": [
    "- LLMs like the GPT model we implemented above are used to generate one word at a time"
   ]
  },
  {
   "cell_type": "markdown",
   "id": "caade12a-fe97-480f-939c-87d24044edff",
   "metadata": {},
   "source": [
    "<img src=\"https://sebastianraschka.com/images/LLMs-from-scratch-images/ch04_compressed/16.webp\" width=\"400px\">"
   ]
  },
  {
   "cell_type": "markdown",
   "id": "a7061524-a3bd-4803-ade6-2e3b7b79ac13",
   "metadata": {},
   "source": [
    "- The following `generate_text_simple` function implements greedy decoding, which is a simple and fast method to generate text\n",
    "- In greedy decoding, at each step, the model chooses the word (or token) with the highest probability as its next output (the highest logit corresponds to the highest probability, so we technically wouldn't even have to compute the softmax function explicitly)\n",
    "- In the next chapter, we will implement a more advanced `generate_text` function\n",
    "- The figure below depicts how the GPT model, given an input context, generates the next word token"
   ]
  },
  {
   "cell_type": "markdown",
   "id": "7ee0f32c-c18c-445e-b294-a879de2aa187",
   "metadata": {},
   "source": [
    "<img src=\"https://sebastianraschka.com/images/LLMs-from-scratch-images/ch04_compressed/17.webp\" width=\"600px\">"
   ]
  },
  {
   "cell_type": "code",
   "execution_count": 29,
   "id": "c9b428a9-8764-4b36-80cd-7d4e00595ba6",
   "metadata": {},
   "outputs": [],
   "source": [
    "def generate_text_simple(model, idx, max_new_tokens, context_size):\n",
    "    # idx is (batch, n_tokens) array of indices in the current context\n",
    "    for _ in range(max_new_tokens):\n",
    "        \n",
    "        # Crop current context if it exceeds the supported context size\n",
    "        # E.g., if LLM supports only 5 tokens, and the context size is 10\n",
    "        # then only the last 5 tokens are used as context\n",
    "        idx_cond = idx[:, -context_size:]\n",
    "        \n",
    "        # Get the predictions\n",
    "        with torch.no_grad():\n",
    "            logits = model(idx_cond)\n",
    "        \n",
    "        # Focus only on the last time step\n",
    "        # (batch, n_tokens, vocab_size) becomes (batch, vocab_size)\n",
    "        logits = logits[:, -1, :]  \n",
    "\n",
    "        # Apply softmax to get probabilities\n",
    "        probas = torch.softmax(logits, dim=-1)  # (batch, vocab_size)\n",
    "\n",
    "        # Get the idx of the vocab entry with the highest probability value\n",
    "        idx_next = torch.argmax(probas, dim=-1, keepdim=True)  # (batch, 1)\n",
    "\n",
    "        # Append sampled index to the running sequence\n",
    "        idx = torch.cat((idx, idx_next), dim=1)  # (batch, n_tokens+1)\n",
    "\n",
    "    return idx"
   ]
  },
  {
   "cell_type": "markdown",
   "id": "6515f2c1-3cc7-421c-8d58-cc2f563b7030",
   "metadata": {},
   "source": [
    "- The `generate_text_simple` above implements an iterative process, where it creates one token at a time\n",
    "\n",
    "<img src=\"https://sebastianraschka.com/images/LLMs-from-scratch-images/ch04_compressed/18.webp\" width=\"600px\">"
   ]
  },
  {
   "cell_type": "markdown",
   "id": "f682eac4-f9bd-438b-9dec-6b1cc7bc05ce",
   "metadata": {},
   "source": [
    "- Let's prepare an input example:"
   ]
  },
  {
   "cell_type": "code",
   "execution_count": 30,
   "id": "3d7e3e94-df0f-4c0f-a6a1-423f500ac1d3",
   "metadata": {},
   "outputs": [
    {
     "name": "stdout",
     "output_type": "stream",
     "text": [
      "encoded: [15496, 11, 314, 716]\n",
      "encoded_tensor.shape: torch.Size([1, 4])\n"
     ]
    }
   ],
   "source": [
    "start_context = \"Hello, I am\"\n",
    "\n",
    "encoded = tokenizer.encode(start_context)\n",
    "print(\"encoded:\", encoded)\n",
    "\n",
    "encoded_tensor = torch.tensor(encoded).unsqueeze(0)\n",
    "print(\"encoded_tensor.shape:\", encoded_tensor.shape)"
   ]
  },
  {
   "cell_type": "code",
   "execution_count": 31,
   "id": "a72a9b60-de66-44cf-b2f9-1e638934ada4",
   "metadata": {},
   "outputs": [
    {
     "name": "stdout",
     "output_type": "stream",
     "text": [
      "Output: tensor([[15496,    11,   314,   716, 27018, 24086, 47843, 30961, 42348,  7267]])\n",
      "Output length: 10\n"
     ]
    }
   ],
   "source": [
    "model.eval() # disable dropout\n",
    "\n",
    "out = generate_text_simple(\n",
    "    model=model,\n",
    "    idx=encoded_tensor, \n",
    "    max_new_tokens=6, \n",
    "    context_size=GPT_CONFIG_124M[\"context_length\"]\n",
    ")\n",
    "\n",
    "print(\"Output:\", out)\n",
    "print(\"Output length:\", len(out[0]))"
   ]
  },
  {
   "cell_type": "markdown",
   "id": "1d131c00-1787-44ba-bec3-7c145497b2c3",
   "metadata": {},
   "source": [
    "- Remove batch dimension and convert back into text:"
   ]
  },
  {
   "cell_type": "code",
   "execution_count": 32,
   "id": "053d99f6-5710-4446-8d52-117fb34ea9f6",
   "metadata": {},
   "outputs": [
    {
     "name": "stdout",
     "output_type": "stream",
     "text": [
      "Hello, I am Featureiman Byeswickattribute argue\n"
     ]
    }
   ],
   "source": [
    "decoded_text = tokenizer.decode(out.squeeze(0).tolist())\n",
    "print(decoded_text)"
   ]
  },
  {
   "cell_type": "markdown",
   "id": "9a894003-51f6-4ccc-996f-3b9c7d5a1d70",
   "metadata": {},
   "source": [
    "- Note that the model is untrained; hence the random output texts above\n",
    "- We will train the model in the next chapter"
   ]
  },
  {
   "cell_type": "markdown",
   "id": "a35278b6-9e5c-480f-83e5-011a1173648f",
   "metadata": {},
   "source": [
    "## Summary and takeaways\n",
    "\n",
    "- See the [./gpt.py](./gpt.py) script, a self-contained script containing the GPT model we implement in this Jupyter notebook\n",
    "- You can find the exercise solutions in [./exercise-solutions.ipynb](./exercise-solutions.ipynb)"
   ]
  }
 ],
 "metadata": {
  "kernelspec": {
   "display_name": "llm",
   "language": "python",
   "name": "python3"
  },
  "language_info": {
   "codemirror_mode": {
    "name": "ipython",
    "version": 3
   },
   "file_extension": ".py",
   "mimetype": "text/x-python",
   "name": "python",
   "nbconvert_exporter": "python",
   "pygments_lexer": "ipython3",
   "version": "3.10.16"
  }
 },
 "nbformat": 4,
 "nbformat_minor": 5
}<|MERGE_RESOLUTION|>--- conflicted
+++ resolved
@@ -40,11 +40,7 @@
      "text": [
       "matplotlib version: 3.10.0\n",
       "torch version: 2.6.0\n",
-<<<<<<< HEAD
-      "tiktoken version: 0.8.0\n"
-=======
       "tiktoken version: 0.9.0\n"
->>>>>>> c278745a
      ]
     }
    ],
