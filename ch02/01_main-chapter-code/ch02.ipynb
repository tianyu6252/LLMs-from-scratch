{
 "cells": [
  {
   "cell_type": "markdown",
   "id": "d95f841a-63c9-41d4-aea1-496b3d2024dd",
   "metadata": {},
   "source": [
    "<table style=\"width:100%\">\n",
    "<tr>\n",
    "<td style=\"vertical-align:middle; text-align:left;\">\n",
    "<font size=\"2\">\n",
    "Supplementary code for the <a href=\"http://mng.bz/orYv\">Build a Large Language Model From Scratch</a> book by <a href=\"https://sebastianraschka.com\">Sebastian Raschka</a><br>\n",
    "<br>Code repository: <a href=\"https://github.com/rasbt/LLMs-from-scratch\">https://github.com/rasbt/LLMs-from-scratch</a>\n",
    "</font>\n",
    "</td>\n",
    "<td style=\"vertical-align:middle; text-align:left;\">\n",
    "<a href=\"http://mng.bz/orYv\"><img src=\"https://sebastianraschka.com/images/LLMs-from-scratch-images/cover-small.webp\" width=\"100px\"></a>\n",
    "</td>\n",
    "</tr>\n",
    "</table>\n"
   ]
  },
  {
   "cell_type": "markdown",
   "id": "25aa40e3-5109-433f-9153-f5770531fe94",
   "metadata": {},
   "source": [
    "# Chapter 2: Working with Text"
   ]
  },
  {
   "cell_type": "markdown",
   "id": "76d5d2c0-cba8-404e-9bf3-71a218cae3cf",
   "metadata": {},
   "source": [
    "Packages that are being used in this notebook:"
   ]
  },
  {
   "cell_type": "code",
   "execution_count": 1,
   "id": "4d1305cf-12d5-46fe-a2c9-36fb71c5b3d3",
   "metadata": {},
   "outputs": [
    {
     "name": "stdout",
     "output_type": "stream",
     "text": [
      "torch version: 2.5.1\n",
      "tiktoken version: 0.7.0\n"
     ]
    }
   ],
   "source": [
    "from importlib.metadata import version\n",
    "\n",
    "print(\"torch version:\", version(\"torch\"))\n",
    "print(\"tiktoken version:\", version(\"tiktoken\"))"
   ]
  },
  {
   "cell_type": "markdown",
   "id": "5a42fbfd-e3c2-43c2-bc12-f5f870a0b10a",
   "metadata": {},
   "source": [
    "- This chapter covers data preparation and sampling to get input data \"ready\" for the LLM"
   ]
  },
  {
   "cell_type": "markdown",
   "id": "628b2922-594d-4ff9-bd82-04f1ebdf41f5",
   "metadata": {},
   "source": [
    "<img src=\"https://sebastianraschka.com/images/LLMs-from-scratch-images/ch02_compressed/01.webp?timestamp=1\" width=\"500px\">"
   ]
  },
  {
   "cell_type": "markdown",
   "id": "2417139b-2357-44d2-bd67-23f5d7f52ae7",
   "metadata": {},
   "source": [
    "## 2.1 Understanding word embeddings"
   ]
  },
  {
   "cell_type": "markdown",
   "id": "0b6816ae-e927-43a9-b4dd-e47a9b0e1cf6",
   "metadata": {},
   "source": [
    "- No code in this section"
   ]
  },
  {
   "cell_type": "markdown",
   "id": "4f69dab7-a433-427a-9e5b-b981062d6296",
   "metadata": {},
   "source": [
    "- There are many forms of embeddings; we focus on text embeddings in this book"
   ]
  },
  {
   "cell_type": "markdown",
   "id": "ba08d16f-f237-4166-bf89-0e9fe703e7b4",
   "metadata": {},
   "source": [
    "<img src=\"https://sebastianraschka.com/images/LLMs-from-scratch-images/ch02_compressed/02.webp\" width=\"500px\">"
   ]
  },
  {
   "cell_type": "markdown",
   "id": "288c4faf-b93a-4616-9276-7a4aa4b5e9ba",
   "metadata": {},
   "source": [
    "- LLMs work with embeddings in high-dimensional spaces (i.e., thousands of dimensions)\n",
    "- Since we can't visualize such high-dimensional spaces (we humans think in 1, 2, or 3 dimensions), the figure below illustrates a 2-dimensional embedding space"
   ]
  },
  {
   "cell_type": "markdown",
   "id": "d6b80160-1f10-4aad-a85e-9c79444de9e6",
   "metadata": {},
   "source": [
    "<img src=\"https://sebastianraschka.com/images/LLMs-from-scratch-images/ch02_compressed/03.webp\" width=\"300px\">"
   ]
  },
  {
   "cell_type": "markdown",
   "id": "eddbb984-8d23-40c5-bbfa-c3c379e7eec3",
   "metadata": {},
   "source": [
    "## 2.2 Tokenizing text"
   ]
  },
  {
   "cell_type": "markdown",
   "id": "f9c90731-7dc9-4cd3-8c4a-488e33b48e80",
   "metadata": {},
   "source": [
    "- In this section, we tokenize text, which means breaking text into smaller units, such as individual words and punctuation characters"
   ]
  },
  {
   "cell_type": "markdown",
   "id": "09872fdb-9d4e-40c4-949d-52a01a43ec4b",
   "metadata": {},
   "source": [
    "<img src=\"https://sebastianraschka.com/images/LLMs-from-scratch-images/ch02_compressed/04.webp\" width=\"300px\">"
   ]
  },
  {
   "cell_type": "markdown",
   "id": "8cceaa18-833d-46b6-b211-b20c53902805",
   "metadata": {},
   "source": [
    "- Load raw text we want to work with\n",
    "- [The Verdict by Edith Wharton](https://en.wikisource.org/wiki/The_Verdict) is a public domain short story"
   ]
  },
  {
   "cell_type": "code",
   "execution_count": 2,
   "id": "40f9d9b1-6d32-485a-825a-a95392a86d79",
   "metadata": {},
   "outputs": [],
   "source": [
    "import os\n",
    "import urllib.request\n",
    "\n",
    "if not os.path.exists(\"the-verdict.txt\"):\n",
    "    url = (\"https://raw.githubusercontent.com/rasbt/\"\n",
    "           \"LLMs-from-scratch/main/ch02/01_main-chapter-code/\"\n",
    "           \"the-verdict.txt\")\n",
    "    file_path = \"the-verdict.txt\"\n",
    "    urllib.request.urlretrieve(url, file_path)"
   ]
  },
  {
   "cell_type": "markdown",
   "id": "56488f2c-a2b8-49f1-aaeb-461faad08dce",
   "metadata": {},
   "source": [
    "- (If you encounter an `ssl.SSLCertVerificationError` when executing the previous code cell, it might be due to using an outdated Python version; you can find [more information here on GitHub](https://github.com/rasbt/LLMs-from-scratch/pull/403))"
   ]
  },
  {
   "cell_type": "code",
   "execution_count": 3,
   "id": "8a769e87-470a-48b9-8bdb-12841b416198",
   "metadata": {},
   "outputs": [
    {
     "name": "stdout",
     "output_type": "stream",
     "text": [
      "Total number of character: 20479\n",
      "I HAD always thought Jack Gisburn rather a cheap genius--though a good fellow enough--so it was no \n"
     ]
    }
   ],
   "source": [
    "with open(\"the-verdict.txt\", \"r\", encoding=\"utf-8\") as f:\n",
    "    raw_text = f.read()\n",
    "    \n",
    "print(\"Total number of character:\", len(raw_text))\n",
    "print(raw_text[:99])"
   ]
  },
  {
   "cell_type": "markdown",
   "id": "9b971a46-ac03-4368-88ae-3f20279e8f4e",
   "metadata": {},
   "source": [
    "- The goal is to tokenize and embed this text for an LLM\n",
    "- Let's develop a simple tokenizer based on some simple sample text that we can then later apply to the text above\n",
    "- The following regular expression will split on whitespaces"
   ]
  },
  {
   "cell_type": "code",
   "execution_count": 4,
   "id": "737dd5b0-9dbb-4a97-9ae4-3482c8c04be7",
   "metadata": {},
   "outputs": [
    {
     "name": "stdout",
     "output_type": "stream",
     "text": [
      "['Hello,', ' ', 'world.', ' ', 'This,', ' ', 'is', ' ', 'a', ' ', 'test.']\n"
     ]
    }
   ],
   "source": [
    "import re\n",
    "\n",
    "text = \"Hello, world. This, is a test.\"\n",
    "result = re.split(r'(\\s)', text)\n",
    "\n",
    "print(result)"
   ]
  },
  {
   "cell_type": "markdown",
   "id": "a8c40c18-a9d5-4703-bf71-8261dbcc5ee3",
   "metadata": {},
   "source": [
    "- We don't only want to split on whitespaces but also commas and periods, so let's modify the regular expression to do that as well"
   ]
  },
  {
   "cell_type": "code",
   "execution_count": 5,
   "id": "ea02489d-01f9-4247-b7dd-a0d63f62ef07",
   "metadata": {},
   "outputs": [
    {
     "name": "stdout",
     "output_type": "stream",
     "text": [
      "['Hello', ',', '', ' ', 'world', '.', '', ' ', 'This', ',', '', ' ', 'is', ' ', 'a', ' ', 'test', '.', '']\n"
     ]
    }
   ],
   "source": [
    "result = re.split(r'([,.]|\\s)', text)\n",
    "\n",
    "print(result)"
   ]
  },
  {
   "cell_type": "markdown",
   "id": "461d0c86-e3af-4f87-8fae-594a9ca9b6ad",
   "metadata": {},
   "source": [
    "- As we can see, this creates empty strings, let's remove them"
   ]
  },
  {
   "cell_type": "code",
   "execution_count": 6,
   "id": "4d8a6fb7-2e62-4a12-ad06-ccb04f25fed7",
   "metadata": {},
   "outputs": [
    {
     "name": "stdout",
     "output_type": "stream",
     "text": [
      "['Hello', ',', 'world', '.', 'This', ',', 'is', 'a', 'test', '.']\n"
     ]
    }
   ],
   "source": [
    "# Strip whitespace from each item and then filter out any empty strings.\n",
    "result = [item for item in result if item.strip()]\n",
    "print(result)"
   ]
  },
  {
   "cell_type": "markdown",
   "id": "250e8694-181e-496f-895d-7cb7d92b5562",
   "metadata": {},
   "source": [
    "- This looks pretty good, but let's also handle other types of punctuation, such as periods, question marks, and so on"
   ]
  },
  {
   "cell_type": "code",
   "execution_count": 7,
   "id": "ed3a9467-04b4-49d9-96c5-b8042bcf8374",
   "metadata": {},
   "outputs": [
    {
     "name": "stdout",
     "output_type": "stream",
     "text": [
      "['Hello', ',', 'world', '.', 'Is', 'this', '--', 'a', 'test', '?']\n"
     ]
    }
   ],
   "source": [
    "text = \"Hello, world. Is this-- a test?\"\n",
    "\n",
    "result = re.split(r'([,.:;?_!\"()\\']|--|\\s)', text)\n",
    "result = [item.strip() for item in result if item.strip()]\n",
    "print(result)"
   ]
  },
  {
   "cell_type": "markdown",
   "id": "5bbea70b-c030-45d9-b09d-4318164c0bb4",
   "metadata": {},
   "source": [
    "- This is pretty good, and we are now ready to apply this tokenization to the raw text"
   ]
  },
  {
   "cell_type": "markdown",
   "id": "6cbe9330-b587-4262-be9f-497a84ec0e8a",
   "metadata": {},
   "source": [
    "<img src=\"https://sebastianraschka.com/images/LLMs-from-scratch-images/ch02_compressed/05.webp\" width=\"350px\">"
   ]
  },
  {
   "cell_type": "code",
   "execution_count": 8,
   "id": "8c567caa-8ff5-49a8-a5cc-d365b0a78a99",
   "metadata": {},
   "outputs": [
    {
     "name": "stdout",
     "output_type": "stream",
     "text": [
      "['I', 'HAD', 'always', 'thought', 'Jack', 'Gisburn', 'rather', 'a', 'cheap', 'genius', '--', 'though', 'a', 'good', 'fellow', 'enough', '--', 'so', 'it', 'was', 'no', 'great', 'surprise', 'to', 'me', 'to', 'hear', 'that', ',', 'in']\n"
     ]
    }
   ],
   "source": [
    "preprocessed = re.split(r'([,.:;?_!\"()\\']|--|\\s)', raw_text)\n",
    "preprocessed = [item.strip() for item in preprocessed if item.strip()]\n",
    "print(preprocessed[:30])"
   ]
  },
  {
   "cell_type": "markdown",
   "id": "e2a19e1a-5105-4ddb-812a-b7d3117eab95",
   "metadata": {},
   "source": [
    "- Let's calculate the total number of tokens"
   ]
  },
  {
   "cell_type": "code",
   "execution_count": 9,
   "id": "35db7b5e-510b-4c45-995f-f5ad64a8e19c",
   "metadata": {},
   "outputs": [
    {
     "name": "stdout",
     "output_type": "stream",
     "text": [
      "4690\n"
     ]
    }
   ],
   "source": [
    "print(len(preprocessed))"
   ]
  },
  {
   "cell_type": "markdown",
   "id": "0b5ce8fe-3a07-4f2a-90f1-a0321ce3a231",
   "metadata": {},
   "source": [
    "## 2.3 Converting tokens into token IDs"
   ]
  },
  {
   "cell_type": "markdown",
   "id": "a5204973-f414-4c0d-87b0-cfec1f06e6ff",
   "metadata": {},
   "source": [
    "- Next, we convert the text tokens into token IDs that we can process via embedding layers later"
   ]
  },
  {
   "cell_type": "markdown",
   "id": "177b041d-f739-43b8-bd81-0443ae3a7f8d",
   "metadata": {},
   "source": [
    "<img src=\"https://sebastianraschka.com/images/LLMs-from-scratch-images/ch02_compressed/06.webp\" width=\"500px\">"
   ]
  },
  {
   "cell_type": "markdown",
   "id": "b5973794-7002-4202-8b12-0900cd779720",
   "metadata": {},
   "source": [
    "- From these tokens, we can now build a vocabulary that consists of all the unique tokens"
   ]
  },
  {
   "cell_type": "code",
   "execution_count": 10,
   "id": "7fdf0533-5ab6-42a5-83fa-a3b045de6396",
   "metadata": {},
   "outputs": [
    {
     "name": "stdout",
     "output_type": "stream",
     "text": [
      "1130\n"
     ]
    }
   ],
   "source": [
    "all_words = sorted(set(preprocessed))\n",
    "vocab_size = len(all_words)\n",
    "\n",
    "print(vocab_size)"
   ]
  },
  {
   "cell_type": "code",
   "execution_count": 11,
   "id": "77d00d96-881f-4691-bb03-84fec2a75a26",
   "metadata": {},
   "outputs": [],
   "source": [
    "vocab = {token:integer for integer,token in enumerate(all_words)}"
   ]
  },
  {
   "cell_type": "markdown",
   "id": "75bd1f81-3a8f-4dd9-9dd6-e75f32dacbe3",
   "metadata": {},
   "source": [
    "- Below are the first 50 entries in this vocabulary:"
   ]
  },
  {
   "cell_type": "code",
   "execution_count": 12,
   "id": "e1c5de4a-aa4e-4aec-b532-10bb364039d6",
   "metadata": {},
   "outputs": [
    {
     "name": "stdout",
     "output_type": "stream",
     "text": [
      "('!', 0)\n",
      "('\"', 1)\n",
      "(\"'\", 2)\n",
      "('(', 3)\n",
      "(')', 4)\n",
      "(',', 5)\n",
      "('--', 6)\n",
      "('.', 7)\n",
      "(':', 8)\n",
      "(';', 9)\n",
      "('?', 10)\n",
      "('A', 11)\n",
      "('Ah', 12)\n",
      "('Among', 13)\n",
      "('And', 14)\n",
      "('Are', 15)\n",
      "('Arrt', 16)\n",
      "('As', 17)\n",
      "('At', 18)\n",
      "('Be', 19)\n",
      "('Begin', 20)\n",
      "('Burlington', 21)\n",
      "('But', 22)\n",
      "('By', 23)\n",
      "('Carlo', 24)\n",
      "('Chicago', 25)\n",
      "('Claude', 26)\n",
      "('Come', 27)\n",
      "('Croft', 28)\n",
      "('Destroyed', 29)\n",
      "('Devonshire', 30)\n",
      "('Don', 31)\n",
      "('Dubarry', 32)\n",
      "('Emperors', 33)\n",
      "('Florence', 34)\n",
      "('For', 35)\n",
      "('Gallery', 36)\n",
      "('Gideon', 37)\n",
      "('Gisburn', 38)\n",
      "('Gisburns', 39)\n",
      "('Grafton', 40)\n",
      "('Greek', 41)\n",
      "('Grindle', 42)\n",
      "('Grindles', 43)\n",
      "('HAD', 44)\n",
      "('Had', 45)\n",
      "('Hang', 46)\n",
      "('Has', 47)\n",
      "('He', 48)\n",
      "('Her', 49)\n",
      "('Hermia', 50)\n"
     ]
    }
   ],
   "source": [
    "for i, item in enumerate(vocab.items()):\n",
    "    print(item)\n",
    "    if i >= 50:\n",
    "        break"
   ]
  },
  {
   "cell_type": "markdown",
   "id": "3b1dc314-351b-476a-9459-0ec9ddc29b19",
   "metadata": {},
   "source": [
    "- Below, we illustrate the tokenization of a short sample text using a small vocabulary:"
   ]
  },
  {
   "cell_type": "markdown",
   "id": "67407a9f-0202-4e7c-9ed7-1b3154191ebc",
   "metadata": {},
   "source": [
    "<img src=\"https://sebastianraschka.com/images/LLMs-from-scratch-images/ch02_compressed/07.webp?123\" width=\"500px\">"
   ]
  },
  {
   "cell_type": "markdown",
   "id": "4e569647-2589-4c9d-9a5c-aef1c88a0a9a",
   "metadata": {},
   "source": [
    "- Putting it now all together into a tokenizer class"
   ]
  },
  {
   "cell_type": "code",
   "execution_count": 13,
   "id": "f531bf46-7c25-4ef8-bff8-0d27518676d5",
   "metadata": {},
   "outputs": [],
   "source": [
    "class SimpleTokenizerV1:\n",
    "    def __init__(self, vocab):\n",
    "        self.str_to_int = vocab\n",
    "        self.int_to_str = {i:s for s,i in vocab.items()}\n",
    "    \n",
    "    def encode(self, text):\n",
    "        preprocessed = re.split(r'([,.:;?_!\"()\\']|--|\\s)', text)\n",
    "                                \n",
    "        preprocessed = [\n",
    "            item.strip() for item in preprocessed if item.strip()\n",
    "        ]\n",
    "        ids = [self.str_to_int[s] for s in preprocessed]\n",
    "        return ids\n",
    "        \n",
    "    def decode(self, ids):\n",
    "        text = \" \".join([self.int_to_str[i] for i in ids])\n",
    "        # Replace spaces before the specified punctuations\n",
    "        text = re.sub(r'\\s+([,.?!\"()\\'])', r'\\1', text)\n",
    "        return text"
   ]
  },
  {
   "cell_type": "markdown",
   "id": "dee7a1e5-b54f-4ca1-87ef-3d663c4ee1e7",
   "metadata": {},
   "source": [
    "- The `encode` function turns text into token IDs\n",
    "- The `decode` function turns token IDs back into text"
   ]
  },
  {
   "cell_type": "markdown",
   "id": "cc21d347-ec03-4823-b3d4-9d686e495617",
   "metadata": {},
   "source": [
    "<img src=\"https://sebastianraschka.com/images/LLMs-from-scratch-images/ch02_compressed/08.webp?123\" width=\"500px\">"
   ]
  },
  {
   "cell_type": "markdown",
   "id": "c2950a94-6b0d-474e-8ed0-66d0c3c1a95c",
   "metadata": {},
   "source": [
    "- We can use the tokenizer to encode (that is, tokenize) texts into integers\n",
    "- These integers can then be embedded (later) as input of/for the LLM"
   ]
  },
  {
   "cell_type": "code",
   "execution_count": 14,
   "id": "647364ec-7995-4654-9b4a-7607ccf5f1e4",
   "metadata": {},
   "outputs": [
    {
     "name": "stdout",
     "output_type": "stream",
     "text": [
      "[1, 56, 2, 850, 988, 602, 533, 746, 5, 1126, 596, 5, 1, 67, 7, 38, 851, 1108, 754, 793, 7]\n"
     ]
    }
   ],
   "source": [
    "tokenizer = SimpleTokenizerV1(vocab)\n",
    "\n",
    "text = \"\"\"\"It's the last he painted, you know,\" \n",
    "           Mrs. Gisburn said with pardonable pride.\"\"\"\n",
    "ids = tokenizer.encode(text)\n",
    "print(ids)"
   ]
  },
  {
   "cell_type": "markdown",
   "id": "3201706e-a487-4b60-b99d-5765865f29a0",
   "metadata": {},
   "source": [
    "- We can decode the integers back into text"
   ]
  },
  {
   "cell_type": "code",
   "execution_count": 15,
   "id": "01d8c8fb-432d-4a49-b332-99f23b233746",
   "metadata": {},
   "outputs": [
    {
     "data": {
      "text/plain": [
       "'\" It\\' s the last he painted, you know,\" Mrs. Gisburn said with pardonable pride.'"
      ]
     },
     "execution_count": 15,
     "metadata": {},
     "output_type": "execute_result"
    }
   ],
   "source": [
    "tokenizer.decode(ids)"
   ]
  },
  {
   "cell_type": "code",
   "execution_count": 16,
   "id": "54f6aa8b-9827-412e-9035-e827296ab0fe",
   "metadata": {},
   "outputs": [
    {
     "data": {
      "text/plain": [
       "'\" It\\' s the last he painted, you know,\" Mrs. Gisburn said with pardonable pride.'"
      ]
     },
     "execution_count": 16,
     "metadata": {},
     "output_type": "execute_result"
    }
   ],
   "source": [
    "tokenizer.decode(tokenizer.encode(text))"
   ]
  },
  {
   "cell_type": "markdown",
   "id": "4b821ef8-4d53-43b6-a2b2-aef808c343c7",
   "metadata": {},
   "source": [
    "## 2.4 Adding special context tokens"
   ]
  },
  {
   "cell_type": "markdown",
   "id": "863d6d15-a3e2-44e0-b384-bb37f17cf443",
   "metadata": {},
   "source": [
    "- It's useful to add some \"special\" tokens for unknown words and to denote the end of a text"
   ]
  },
  {
   "cell_type": "markdown",
   "id": "aa7fc96c-e1fd-44fb-b7f5-229d7c7922a4",
   "metadata": {},
   "source": [
    "<img src=\"https://sebastianraschka.com/images/LLMs-from-scratch-images/ch02_compressed/09.webp?123\" width=\"500px\">"
   ]
  },
  {
   "cell_type": "markdown",
   "id": "9d709d57-2486-4152-b7f9-d3e4bd8634cd",
   "metadata": {},
   "source": [
    "- Some tokenizers use special tokens to help the LLM with additional context\n",
    "- Some of these special tokens are\n",
    "  - `[BOS]` (beginning of sequence) marks the beginning of text\n",
    "  - `[EOS]` (end of sequence) marks where the text ends (this is usually used to concatenate multiple unrelated texts, e.g., two different Wikipedia articles or two different books, and so on)\n",
    "  - `[PAD]` (padding) if we train LLMs with a batch size greater than 1 (we may include multiple texts with different lengths; with the padding token we pad the shorter texts to the longest length so that all texts have an equal length)\n",
    "- `[UNK]` to represent words that are not included in the vocabulary\n",
    "\n",
    "- Note that GPT-2 does not need any of these tokens mentioned above but only uses an `<|endoftext|>` token to reduce complexity\n",
    "- The `<|endoftext|>` is analogous to the `[EOS]` token mentioned above\n",
    "- GPT also uses the `<|endoftext|>` for padding (since we typically use a mask when training on batched inputs, we would not attend padded tokens anyways, so it does not matter what these tokens are)\n",
    "- GPT-2 does not use an `<UNK>` token for out-of-vocabulary words; instead, GPT-2 uses a byte-pair encoding (BPE) tokenizer, which breaks down words into subword units which we will discuss in a later section\n",
    "\n"
   ]
  },
  {
   "cell_type": "markdown",
   "id": "a336b43b-7173-49e7-bd80-527ad4efb271",
   "metadata": {},
   "source": [
    "- We use the `<|endoftext|>` tokens between two independent sources of text:"
   ]
  },
  {
   "cell_type": "markdown",
   "id": "52442951-752c-4855-9752-b121a17fef55",
   "metadata": {},
   "source": [
    "<img src=\"https://sebastianraschka.com/images/LLMs-from-scratch-images/ch02_compressed/10.webp\" width=\"500px\">"
   ]
  },
  {
   "cell_type": "markdown",
   "id": "c661a397-da06-4a86-ac27-072dbe7cb172",
   "metadata": {},
   "source": [
    "- Let's see what happens if we tokenize the following text:"
   ]
  },
  {
   "cell_type": "code",
   "execution_count": 17,
   "id": "d5767eff-440c-4de1-9289-f789349d6b85",
   "metadata": {},
   "outputs": [
    {
     "ename": "KeyError",
     "evalue": "'Hello'",
     "output_type": "error",
     "traceback": [
      "\u001b[0;31m---------------------------------------------------------------------------\u001b[0m",
      "\u001b[0;31mKeyError\u001b[0m                                  Traceback (most recent call last)",
      "Cell \u001b[0;32mIn[17], line 5\u001b[0m\n\u001b[1;32m      1\u001b[0m tokenizer \u001b[38;5;241m=\u001b[39m SimpleTokenizerV1(vocab)\n\u001b[1;32m      3\u001b[0m text \u001b[38;5;241m=\u001b[39m \u001b[38;5;124m\"\u001b[39m\u001b[38;5;124mHello, do you like tea. Is this-- a test?\u001b[39m\u001b[38;5;124m\"\u001b[39m\n\u001b[0;32m----> 5\u001b[0m tokenizer\u001b[38;5;241m.\u001b[39mencode(text)\n",
      "Cell \u001b[0;32mIn[13], line 12\u001b[0m, in \u001b[0;36mSimpleTokenizerV1.encode\u001b[0;34m(self, text)\u001b[0m\n\u001b[1;32m      7\u001b[0m preprocessed \u001b[38;5;241m=\u001b[39m re\u001b[38;5;241m.\u001b[39msplit(\u001b[38;5;124mr\u001b[39m\u001b[38;5;124m'\u001b[39m\u001b[38;5;124m([,.:;?_!\u001b[39m\u001b[38;5;124m\"\u001b[39m\u001b[38;5;124m()\u001b[39m\u001b[38;5;130;01m\\'\u001b[39;00m\u001b[38;5;124m]|--|\u001b[39m\u001b[38;5;124m\\\u001b[39m\u001b[38;5;124ms)\u001b[39m\u001b[38;5;124m'\u001b[39m, text)\n\u001b[1;32m      9\u001b[0m preprocessed \u001b[38;5;241m=\u001b[39m [\n\u001b[1;32m     10\u001b[0m     item\u001b[38;5;241m.\u001b[39mstrip() \u001b[38;5;28;01mfor\u001b[39;00m item \u001b[38;5;129;01min\u001b[39;00m preprocessed \u001b[38;5;28;01mif\u001b[39;00m item\u001b[38;5;241m.\u001b[39mstrip()\n\u001b[1;32m     11\u001b[0m ]\n\u001b[0;32m---> 12\u001b[0m ids \u001b[38;5;241m=\u001b[39m [\u001b[38;5;28mself\u001b[39m\u001b[38;5;241m.\u001b[39mstr_to_int[s] \u001b[38;5;28;01mfor\u001b[39;00m s \u001b[38;5;129;01min\u001b[39;00m preprocessed]\n\u001b[1;32m     13\u001b[0m \u001b[38;5;28;01mreturn\u001b[39;00m ids\n",
      "Cell \u001b[0;32mIn[13], line 12\u001b[0m, in \u001b[0;36m<listcomp>\u001b[0;34m(.0)\u001b[0m\n\u001b[1;32m      7\u001b[0m preprocessed \u001b[38;5;241m=\u001b[39m re\u001b[38;5;241m.\u001b[39msplit(\u001b[38;5;124mr\u001b[39m\u001b[38;5;124m'\u001b[39m\u001b[38;5;124m([,.:;?_!\u001b[39m\u001b[38;5;124m\"\u001b[39m\u001b[38;5;124m()\u001b[39m\u001b[38;5;130;01m\\'\u001b[39;00m\u001b[38;5;124m]|--|\u001b[39m\u001b[38;5;124m\\\u001b[39m\u001b[38;5;124ms)\u001b[39m\u001b[38;5;124m'\u001b[39m, text)\n\u001b[1;32m      9\u001b[0m preprocessed \u001b[38;5;241m=\u001b[39m [\n\u001b[1;32m     10\u001b[0m     item\u001b[38;5;241m.\u001b[39mstrip() \u001b[38;5;28;01mfor\u001b[39;00m item \u001b[38;5;129;01min\u001b[39;00m preprocessed \u001b[38;5;28;01mif\u001b[39;00m item\u001b[38;5;241m.\u001b[39mstrip()\n\u001b[1;32m     11\u001b[0m ]\n\u001b[0;32m---> 12\u001b[0m ids \u001b[38;5;241m=\u001b[39m [\u001b[38;5;28mself\u001b[39m\u001b[38;5;241m.\u001b[39mstr_to_int[s] \u001b[38;5;28;01mfor\u001b[39;00m s \u001b[38;5;129;01min\u001b[39;00m preprocessed]\n\u001b[1;32m     13\u001b[0m \u001b[38;5;28;01mreturn\u001b[39;00m ids\n",
      "\u001b[0;31mKeyError\u001b[0m: 'Hello'"
     ]
    }
   ],
   "source": [
    "tokenizer = SimpleTokenizerV1(vocab)\n",
    "\n",
    "text = \"Hello, do you like tea. Is this-- a test?\"\n",
    "\n",
    "tokenizer.encode(text)"
   ]
  },
  {
   "cell_type": "markdown",
   "id": "dc53ee0c-fe2b-4cd8-a946-5471f7651acf",
   "metadata": {},
   "source": [
    "- The above produces an error because the word \"Hello\" is not contained in the vocabulary\n",
    "- To deal with such cases, we can add special tokens like `\"<|unk|>\"` to the vocabulary to represent unknown words\n",
    "- Since we are already extending the vocabulary, let's add another token called `\"<|endoftext|>\"` which is used in GPT-2 training to denote the end of a text (and it's also used between concatenated text, like if our training datasets consists of multiple articles, books, etc.)"
   ]
  },
  {
   "cell_type": "code",
   "execution_count": 18,
   "id": "ce9df29c-6c5b-43f1-8c1a-c7f7b79db78f",
   "metadata": {},
   "outputs": [],
   "source": [
    "all_tokens = sorted(list(set(preprocessed)))\n",
    "all_tokens.extend([\"<|endoftext|>\", \"<|unk|>\"])\n",
    "\n",
    "vocab = {token:integer for integer,token in enumerate(all_tokens)}"
   ]
  },
  {
   "cell_type": "code",
   "execution_count": 19,
   "id": "57c3143b-e860-4d3b-a22a-de22b547a6a9",
   "metadata": {},
   "outputs": [
    {
     "data": {
      "text/plain": [
       "1132"
      ]
     },
     "execution_count": 19,
     "metadata": {},
     "output_type": "execute_result"
    }
   ],
   "source": [
    "len(vocab.items())"
   ]
  },
  {
   "cell_type": "code",
   "execution_count": 20,
   "id": "50e51bb1-ae05-4aa8-a9ff-455b65ed1959",
   "metadata": {},
   "outputs": [
    {
     "name": "stdout",
     "output_type": "stream",
     "text": [
      "('younger', 1127)\n",
      "('your', 1128)\n",
      "('yourself', 1129)\n",
      "('<|endoftext|>', 1130)\n",
      "('<|unk|>', 1131)\n"
     ]
    }
   ],
   "source": [
    "for i, item in enumerate(list(vocab.items())[-5:]):\n",
    "    print(item)"
   ]
  },
  {
   "cell_type": "markdown",
   "id": "a1daa2b0-6e75-412b-ab53-1f6fb7b4d453",
   "metadata": {},
   "source": [
    "- We also need to adjust the tokenizer accordingly so that it knows when and how to use the new `<unk>` token"
   ]
  },
  {
   "cell_type": "code",
   "execution_count": 21,
   "id": "948861c5-3f30-4712-a234-725f20d26f68",
   "metadata": {},
   "outputs": [],
   "source": [
    "class SimpleTokenizerV2:\n",
    "    def __init__(self, vocab):\n",
    "        self.str_to_int = vocab\n",
    "        self.int_to_str = { i:s for s,i in vocab.items()}\n",
    "    \n",
    "    def encode(self, text):\n",
    "        preprocessed = re.split(r'([,.:;?_!\"()\\']|--|\\s)', text)\n",
    "        preprocessed = [item.strip() for item in preprocessed if item.strip()]\n",
    "        preprocessed = [\n",
    "            item if item in self.str_to_int \n",
    "            else \"<|unk|>\" for item in preprocessed\n",
    "        ]\n",
    "\n",
    "        ids = [self.str_to_int[s] for s in preprocessed]\n",
    "        return ids\n",
    "        \n",
    "    def decode(self, ids):\n",
    "        text = \" \".join([self.int_to_str[i] for i in ids])\n",
    "        # Replace spaces before the specified punctuations\n",
    "        text = re.sub(r'\\s+([,.:;?!\"()\\'])', r'\\1', text)\n",
    "        return text"
   ]
  },
  {
   "cell_type": "markdown",
   "id": "aa728dd1-9d35-4ac7-938f-d411d73083f6",
   "metadata": {},
   "source": [
    "Let's try to tokenize text with the modified tokenizer:"
   ]
  },
  {
   "cell_type": "code",
   "execution_count": 22,
   "id": "4133c502-18ac-4412-9f43-01caf4efa3dc",
   "metadata": {},
   "outputs": [
    {
     "name": "stdout",
     "output_type": "stream",
     "text": [
      "Hello, do you like tea? <|endoftext|> In the sunlit terraces of the palace.\n"
     ]
    }
   ],
   "source": [
    "tokenizer = SimpleTokenizerV2(vocab)\n",
    "\n",
    "text1 = \"Hello, do you like tea?\"\n",
    "text2 = \"In the sunlit terraces of the palace.\"\n",
    "\n",
    "text = \" <|endoftext|> \".join((text1, text2))\n",
    "\n",
    "print(text)"
   ]
  },
  {
   "cell_type": "code",
   "execution_count": 23,
   "id": "7ed395fe-dc1b-4ed2-b85b-457cc35aab60",
   "metadata": {},
   "outputs": [
    {
     "data": {
      "text/plain": [
       "[1131, 5, 355, 1126, 628, 975, 10, 1130, 55, 988, 956, 984, 722, 988, 1131, 7]"
      ]
     },
     "execution_count": 23,
     "metadata": {},
     "output_type": "execute_result"
    }
   ],
   "source": [
    "tokenizer.encode(text)"
   ]
  },
  {
   "cell_type": "code",
   "execution_count": 24,
   "id": "059367f9-7a60-4c0d-8a00-7c4c766d0ebc",
   "metadata": {},
   "outputs": [
    {
     "data": {
      "text/plain": [
       "'<|unk|>, do you like tea? <|endoftext|> In the sunlit terraces of the <|unk|>.'"
      ]
     },
     "execution_count": 24,
     "metadata": {},
     "output_type": "execute_result"
    }
   ],
   "source": [
    "tokenizer.decode(tokenizer.encode(text))"
   ]
  },
  {
   "cell_type": "markdown",
   "id": "5c4ba34b-170f-4e71-939b-77aabb776f14",
   "metadata": {},
   "source": [
    "## 2.5 BytePair encoding"
   ]
  },
  {
   "cell_type": "markdown",
   "id": "2309494c-79cf-4a2d-bc28-a94d602f050e",
   "metadata": {},
   "source": [
    "- GPT-2 used BytePair encoding (BPE) as its tokenizer\n",
    "- it allows the model to break down words that aren't in its predefined vocabulary into smaller subword units or even individual characters, enabling it to handle out-of-vocabulary words\n",
    "- For instance, if GPT-2's vocabulary doesn't have the word \"unfamiliarword,\" it might tokenize it as [\"unfam\", \"iliar\", \"word\"] or some other subword breakdown, depending on its trained BPE merges\n",
    "- The original BPE tokenizer can be found here: [https://github.com/openai/gpt-2/blob/master/src/encoder.py](https://github.com/openai/gpt-2/blob/master/src/encoder.py)\n",
    "- In this chapter, we are using the BPE tokenizer from OpenAI's open-source [tiktoken](https://github.com/openai/tiktoken) library, which implements its core algorithms in Rust to improve computational performance\n",
    "- I created a notebook in the [./bytepair_encoder](../02_bonus_bytepair-encoder) that compares these two implementations side-by-side (tiktoken was about 5x faster on the sample text)"
   ]
  },
  {
   "cell_type": "code",
   "execution_count": 25,
   "id": "ede1d41f-934b-4bf4-8184-54394a257a94",
   "metadata": {},
   "outputs": [],
   "source": [
    "# pip install tiktoken"
   ]
  },
  {
   "cell_type": "code",
   "execution_count": 1,
   "id": "48967a77-7d17-42bf-9e92-fc619d63a59e",
   "metadata": {},
   "outputs": [
    {
     "name": "stdout",
     "output_type": "stream",
     "text": [
      "tiktoken version: 0.8.0\n"
     ]
    }
   ],
   "source": [
    "import importlib\n",
    "import tiktoken\n",
    "\n",
    "print(\"tiktoken version:\", importlib.metadata.version(\"tiktoken\"))"
   ]
  },
  {
   "cell_type": "code",
   "execution_count": 4,
   "id": "6ad3312f-a5f7-4efc-9d7d-8ea09d7b5128",
   "metadata": {},
   "outputs": [],
   "source": [
    "tokenizer = tiktoken.get_encoding(\"gpt2\")"
   ]
  },
  {
   "cell_type": "code",
   "execution_count": 6,
   "id": "5ff2cd85-7cfb-4325-b390-219938589428",
   "metadata": {},
   "outputs": [
    {
     "name": "stdout",
     "output_type": "stream",
     "text": [
      "[50256, 18435, 11, 466, 345, 588, 8887, 30, 220, 50256, 554, 262, 4252, 18250, 8812, 2114, 1659, 617, 34680, 27271, 13]\n"
     ]
    }
   ],
   "source": [
    "text = (\n",
    "    \"<|endoftext|> Hello, do you like tea? <|endoftext|> In the sunlit terraces\"\n",
    "     \"of someunknownPlace.\"\n",
    ")\n",
    "\n",
    "integers = tokenizer.encode(text, allowed_special={\"<|endoftext|>\"})\n",
    "\n",
    "print(integers)"
   ]
  },
  {
   "cell_type": "code",
   "execution_count": 7,
   "id": "d26a48bb-f82e-41a8-a955-a1c9cf9d50ab",
   "metadata": {},
   "outputs": [
    {
     "name": "stdout",
     "output_type": "stream",
     "text": [
      "<|endoftext|> Hello, do you like tea? <|endoftext|> In the sunlit terracesof someunknownPlace.\n"
     ]
    }
   ],
   "source": [
    "strings = tokenizer.decode(integers)\n",
    "\n",
    "print(strings)"
   ]
  },
  {
   "cell_type": "markdown",
   "id": "e8c2e7b4-6a22-42aa-8e4d-901f06378d4a",
   "metadata": {},
   "source": [
    "- BPE tokenizers break down unknown words into subwords and individual characters:"
   ]
  },
  {
   "cell_type": "markdown",
   "id": "c082d41f-33d7-4827-97d8-993d5a84bb3c",
   "metadata": {},
   "source": [
    "<img src=\"https://sebastianraschka.com/images/LLMs-from-scratch-images/ch02_compressed/11.webp\" width=\"300px\">"
   ]
  },
  {
   "cell_type": "markdown",
   "id": "abbd7c0d-70f8-4386-a114-907e96c950b0",
   "metadata": {},
   "source": [
    "## 2.6 Data sampling with a sliding window"
   ]
  },
  {
   "cell_type": "markdown",
   "id": "509d9826-6384-462e-aa8a-a7c73cd6aad0",
   "metadata": {},
   "source": [
    "- We train LLMs to generate one word at a time, so we want to prepare the training data accordingly where the next word in a sequence represents the target to predict:"
   ]
  },
  {
   "cell_type": "markdown",
   "id": "39fb44f4-0c43-4a6a-9c2f-9cf31452354c",
   "metadata": {},
   "source": [
    "<img src=\"https://sebastianraschka.com/images/LLMs-from-scratch-images/ch02_compressed/12.webp\" width=\"400px\">"
   ]
  },
  {
   "cell_type": "code",
   "execution_count": 8,
   "id": "848d5ade-fd1f-46c3-9e31-1426e315c71b",
   "metadata": {},
   "outputs": [
    {
     "name": "stdout",
     "output_type": "stream",
     "text": [
      "5145\n"
     ]
    }
   ],
   "source": [
    "with open(\"the-verdict.txt\", \"r\", encoding=\"utf-8\") as f:\n",
    "    raw_text = f.read()\n",
    "\n",
    "enc_text = tokenizer.encode(raw_text)\n",
    "print(len(enc_text))"
   ]
  },
  {
   "cell_type": "markdown",
   "id": "cebd0657-5543-43ca-8011-2ae6bd0a5810",
   "metadata": {},
   "source": [
    "- For each text chunk, we want the inputs and targets\n",
    "- Since we want the model to predict the next word, the targets are the inputs shifted by one position to the right"
   ]
  },
  {
   "cell_type": "code",
   "execution_count": 9,
   "id": "e84424a7-646d-45b6-99e3-80d15fb761f2",
   "metadata": {},
   "outputs": [],
   "source": [
    "enc_sample = enc_text[50:]"
   ]
  },
  {
   "cell_type": "code",
   "execution_count": 10,
   "id": "dfbff852-a92f-48c8-a46d-143a0f109f40",
   "metadata": {},
   "outputs": [
    {
     "name": "stdout",
     "output_type": "stream",
     "text": [
      "x: [290, 4920, 2241, 287]\n",
      "y:      [4920, 2241, 287, 257]\n"
     ]
    }
   ],
   "source": [
    "context_size = 4\n",
    "\n",
    "x = enc_sample[:context_size]\n",
    "y = enc_sample[1:context_size+1]\n",
    "\n",
    "print(f\"x: {x}\")\n",
    "print(f\"y:      {y}\")"
   ]
  },
  {
   "cell_type": "markdown",
   "id": "815014ef-62f7-4476-a6ad-66e20e42b7c3",
   "metadata": {},
   "source": [
    "- One by one, the prediction would look like as follows:"
   ]
  },
  {
   "cell_type": "code",
   "execution_count": 11,
   "id": "d97b031e-ed55-409d-95f2-aeb38c6fe366",
   "metadata": {},
   "outputs": [
    {
     "name": "stdout",
     "output_type": "stream",
     "text": [
      "[290] ----> 4920\n",
      "[290, 4920] ----> 2241\n",
      "[290, 4920, 2241] ----> 287\n",
      "[290, 4920, 2241, 287] ----> 257\n"
     ]
    }
   ],
   "source": [
    "for i in range(1, context_size+1):\n",
    "    context = enc_sample[:i]\n",
    "    desired = enc_sample[i]\n",
    "\n",
    "    print(context, \"---->\", desired)"
   ]
  },
  {
   "cell_type": "code",
   "execution_count": 34,
   "id": "f57bd746-dcbf-4433-8e24-ee213a8c34a1",
   "metadata": {},
   "outputs": [
    {
     "name": "stdout",
     "output_type": "stream",
     "text": [
      " and ---->  established\n",
      " and established ---->  himself\n",
      " and established himself ---->  in\n",
      " and established himself in ---->  a\n"
     ]
    }
   ],
   "source": [
    "for i in range(1, context_size+1):\n",
    "    context = enc_sample[:i]\n",
    "    desired = enc_sample[i]\n",
    "\n",
    "    print(tokenizer.decode(context), \"---->\", tokenizer.decode([desired]))"
   ]
  },
  {
   "cell_type": "markdown",
   "id": "210d2dd9-fc20-4927-8d3d-1466cf41aae1",
   "metadata": {},
   "source": [
    "- We will take care of the next-word prediction in a later chapter after we covered the attention mechanism\n",
    "- For now, we implement a simple data loader that iterates over the input dataset and returns the inputs and targets shifted by one"
   ]
  },
  {
   "cell_type": "markdown",
   "id": "a1a1b47a-f646-49d1-bc70-fddf2c840796",
   "metadata": {},
   "source": [
    "- Install and import PyTorch (see Appendix A for installation tips)"
   ]
  },
  {
   "cell_type": "code",
   "execution_count": 12,
   "id": "e1770134-e7f3-4725-a679-e04c3be48cac",
   "metadata": {},
   "outputs": [
    {
     "name": "stdout",
     "output_type": "stream",
     "text": [
<<<<<<< HEAD
      "PyTorch version: 2.6.0+cu124\n"
=======
      "PyTorch version: 2.5.1\n"
>>>>>>> 68e2efe1
     ]
    }
   ],
   "source": [
    "import torch\n",
    "print(\"PyTorch version:\", torch.__version__)"
   ]
  },
  {
   "cell_type": "markdown",
   "id": "0c9a3d50-885b-49bc-b791-9f5cc8bc7b7c",
   "metadata": {},
   "source": [
    "- We use a sliding window approach, changing the position by +1:\n",
    "\n",
    "<img src=\"https://sebastianraschka.com/images/LLMs-from-scratch-images/ch02_compressed/13.webp?123\" width=\"500px\">"
   ]
  },
  {
   "cell_type": "markdown",
   "id": "92ac652d-7b38-4843-9fbd-494cdc8ec12c",
   "metadata": {},
   "source": [
    "- Create dataset and dataloader that extract chunks from the input text dataset"
   ]
  },
  {
   "cell_type": "code",
   "execution_count": 13,
   "id": "74b41073-4c9f-46e2-a1bd-d38e4122b375",
   "metadata": {},
   "outputs": [],
   "source": [
    "from torch.utils.data import Dataset, DataLoader\n",
    "\n",
    "\n",
    "class GPTDatasetV1(Dataset):\n",
    "    def __init__(self, txt, tokenizer, max_length, stride):\n",
    "        self.input_ids = []\n",
    "        self.target_ids = []\n",
    "\n",
    "        # Tokenize the entire text\n",
    "        token_ids = tokenizer.encode(txt, allowed_special={\"<|endoftext|>\"})\n",
    "\n",
    "        # Use a sliding window to chunk the book into overlapping sequences of max_length\n",
    "        for i in range(0, len(token_ids) - max_length, stride):\n",
    "            input_chunk = token_ids[i:i + max_length]\n",
    "            target_chunk = token_ids[i + 1: i + max_length + 1]\n",
    "            self.input_ids.append(torch.tensor(input_chunk))\n",
    "            self.target_ids.append(torch.tensor(target_chunk))\n",
    "\n",
    "    def __len__(self):\n",
    "        return len(self.input_ids)\n",
    "\n",
    "    def __getitem__(self, idx):\n",
    "        return self.input_ids[idx], self.target_ids[idx]"
   ]
  },
  {
   "cell_type": "code",
   "execution_count": 14,
   "id": "5eb30ebe-97b3-43c5-9ff1-a97d621b3c4e",
   "metadata": {},
   "outputs": [],
   "source": [
    "def create_dataloader_v1(txt, batch_size=4, max_length=256, \n",
    "                         stride=128, shuffle=True, drop_last=True,\n",
    "                         num_workers=0):\n",
    "\n",
    "    # Initialize the tokenizer\n",
    "    tokenizer = tiktoken.get_encoding(\"gpt2\")\n",
    "\n",
    "    # Create dataset\n",
    "    dataset = GPTDatasetV1(txt, tokenizer, max_length, stride)\n",
    "\n",
    "    # Create dataloader\n",
    "    dataloader = DataLoader(\n",
    "        dataset,\n",
    "        batch_size=batch_size,\n",
    "        shuffle=shuffle,\n",
    "        drop_last=drop_last,\n",
    "        num_workers=num_workers\n",
    "    )\n",
    "\n",
    "    return dataloader"
   ]
  },
  {
   "cell_type": "markdown",
   "id": "42dd68ef-59f7-45ff-ba44-e311c899ddcd",
   "metadata": {},
   "source": [
    "- Let's test the dataloader with a batch size of 1 for an LLM with a context size of 4:"
   ]
  },
  {
   "cell_type": "code",
   "execution_count": 17,
   "id": "df31d96c-6bfd-4564-a956-6192242d7579",
   "metadata": {},
   "outputs": [
    {
     "name": "stdout",
     "output_type": "stream",
     "text": [
      "I HAD always thought Jack Gisburn rather a cheap genius--though a good fellow enough--so it was no g\n"
     ]
    }
   ],
   "source": [
    "with open(\"the-verdict.txt\", \"r\", encoding=\"utf-8\") as f:\n",
    "    raw_text = f.read()\n",
    "    print(raw_text[:100])"
   ]
  },
  {
   "cell_type": "code",
   "execution_count": 18,
   "id": "9226d00c-ad9a-4949-a6e4-9afccfc7214f",
   "metadata": {},
   "outputs": [
    {
     "name": "stdout",
     "output_type": "stream",
     "text": [
      "[tensor([[  40,  367, 2885, 1464]]), tensor([[ 367, 2885, 1464, 1807]])]\n"
     ]
    }
   ],
   "source": [
    "dataloader = create_dataloader_v1(\n",
    "    raw_text, batch_size=1, max_length=4, stride=1, shuffle=False\n",
    ")\n",
    "\n",
    "data_iter = iter(dataloader)\n",
    "first_batch = next(data_iter)\n",
    "print(first_batch)"
   ]
  },
  {
   "cell_type": "code",
   "execution_count": 19,
   "id": "10deb4bc-4de1-4d20-921e-4b1c7a0e1a6d",
   "metadata": {},
   "outputs": [
    {
     "name": "stdout",
     "output_type": "stream",
     "text": [
      "[tensor([[ 367, 2885, 1464, 1807]]), tensor([[2885, 1464, 1807, 3619]])]\n"
     ]
    }
   ],
   "source": [
    "second_batch = next(data_iter)\n",
    "print(second_batch)"
   ]
  },
  {
   "cell_type": "markdown",
   "id": "b006212f-de45-468d-bdee-5806216d1679",
   "metadata": {},
   "source": [
    "- An example using stride equal to the context length (here: 4) as shown below:"
   ]
  },
  {
   "cell_type": "markdown",
   "id": "9cb467e0-bdcd-4dda-b9b0-a738c5d33ac3",
   "metadata": {},
   "source": [
    "<img src=\"https://sebastianraschka.com/images/LLMs-from-scratch-images/ch02_compressed/14.webp\" width=\"500px\">"
   ]
  },
  {
   "cell_type": "markdown",
   "id": "b1ae6d45-f26e-4b83-9c7b-cff55ffa7d16",
   "metadata": {},
   "source": [
    "- We can also create batched outputs\n",
    "- Note that we increase the stride here so that we don't have overlaps between the batches, since more overlap could lead to increased overfitting"
   ]
  },
  {
   "cell_type": "code",
   "execution_count": 20,
   "id": "1916e7a6-f03d-4f09-91a6-d0bdbac5a58c",
   "metadata": {},
   "outputs": [
    {
     "name": "stdout",
     "output_type": "stream",
     "text": [
      "Inputs:\n",
      " tensor([[   40,   367,  2885,  1464],\n",
      "        [ 1807,  3619,   402,   271],\n",
      "        [10899,  2138,   257,  7026],\n",
      "        [15632,   438,  2016,   257],\n",
      "        [  922,  5891,  1576,   438],\n",
      "        [  568,   340,   373,   645],\n",
      "        [ 1049,  5975,   284,   502],\n",
      "        [  284,  3285,   326,    11]])\n",
      "\n",
      "Targets:\n",
      " tensor([[  367,  2885,  1464,  1807],\n",
      "        [ 3619,   402,   271, 10899],\n",
      "        [ 2138,   257,  7026, 15632],\n",
      "        [  438,  2016,   257,   922],\n",
      "        [ 5891,  1576,   438,   568],\n",
      "        [  340,   373,   645,  1049],\n",
      "        [ 5975,   284,   502,   284],\n",
      "        [ 3285,   326,    11,   287]])\n"
     ]
    }
   ],
   "source": [
    "dataloader = create_dataloader_v1(raw_text, batch_size=8, max_length=4, stride=4, shuffle=False)\n",
    "\n",
    "data_iter = iter(dataloader)\n",
    "inputs, targets = next(data_iter)\n",
    "print(\"Inputs:\\n\", inputs)\n",
    "print(\"\\nTargets:\\n\", targets)"
   ]
  },
  {
   "cell_type": "markdown",
   "id": "2cd2fcda-2fda-4aa8-8bc8-de1e496f9db1",
   "metadata": {},
   "source": [
    "## 2.7 Creating token embeddings"
   ]
  },
  {
   "cell_type": "markdown",
   "id": "1a301068-6ab2-44ff-a915-1ba11688274f",
   "metadata": {},
   "source": [
    "- The data is already almost ready for an LLM\n",
    "- But lastly let us embed the tokens in a continuous vector representation using an embedding layer\n",
    "- Usually, these embedding layers are part of the LLM itself and are updated (trained) during model training"
   ]
  },
  {
   "cell_type": "markdown",
   "id": "e85089aa-8671-4e5f-a2b3-ef252004ee4c",
   "metadata": {},
   "source": [
    "<img src=\"https://sebastianraschka.com/images/LLMs-from-scratch-images/ch02_compressed/15.webp\" width=\"400px\">"
   ]
  },
  {
   "cell_type": "markdown",
   "id": "44e014ca-1fc5-4b90-b6fa-c2097bb92c0b",
   "metadata": {},
   "source": [
    "- Suppose we have the following four input examples with input ids 2, 3, 5, and 1 (after tokenization):"
   ]
  },
  {
   "cell_type": "code",
   "execution_count": 21,
   "id": "15a6304c-9474-4470-b85d-3991a49fa653",
   "metadata": {},
   "outputs": [],
   "source": [
    "input_ids = torch.tensor([2, 3, 5, 1])"
   ]
  },
  {
   "cell_type": "markdown",
   "id": "14da6344-2c71-4837-858d-dd120005ba05",
   "metadata": {},
   "source": [
    "- For the sake of simplicity, suppose we have a small vocabulary of only 6 words and we want to create embeddings of size 3:"
   ]
  },
  {
   "cell_type": "code",
   "execution_count": 22,
   "id": "93cb2cee-9aa6-4bb8-8977-c65661d16eda",
   "metadata": {},
   "outputs": [],
   "source": [
    "vocab_size = 6\n",
    "output_dim = 3\n",
    "\n",
    "torch.manual_seed(123)\n",
    "embedding_layer = torch.nn.Embedding(vocab_size, output_dim)"
   ]
  },
  {
   "cell_type": "markdown",
   "id": "4ff241f6-78eb-4e4a-a55f-5b2b6196d5b0",
   "metadata": {},
   "source": [
    "- This would result in a 6x3 weight matrix:"
   ]
  },
  {
   "cell_type": "code",
   "execution_count": 23,
   "id": "a686eb61-e737-4351-8f1c-222913d47468",
   "metadata": {},
   "outputs": [
    {
     "name": "stdout",
     "output_type": "stream",
     "text": [
      "Parameter containing:\n",
      "tensor([[ 0.3374, -0.1778, -0.1690],\n",
      "        [ 0.9178,  1.5810,  1.3010],\n",
      "        [ 1.2753, -0.2010, -0.1606],\n",
      "        [-0.4015,  0.9666, -1.1481],\n",
      "        [-1.1589,  0.3255, -0.6315],\n",
      "        [-2.8400, -0.7849, -1.4096]], requires_grad=True)\n"
     ]
    }
   ],
   "source": [
    "print(embedding_layer.weight)"
   ]
  },
  {
   "cell_type": "markdown",
   "id": "26fcf4f5-0801-4eb4-bb90-acce87935ac7",
   "metadata": {},
   "source": [
    "- For those who are familiar with one-hot encoding, the embedding layer approach above is essentially just a more efficient way of implementing one-hot encoding followed by matrix multiplication in a fully-connected layer, which is described in the supplementary code in [./embedding_vs_matmul](../03_bonus_embedding-vs-matmul)\n",
    "- Because the embedding layer is just a more efficient implementation that is equivalent to the one-hot encoding and matrix-multiplication approach it can be seen as a neural network layer that can be optimized via backpropagation"
   ]
  },
  {
   "cell_type": "markdown",
   "id": "4b0d58c3-83c0-4205-aca2-9c48b19fd4a7",
   "metadata": {},
   "source": [
    "- To convert a token with id 3 into a 3-dimensional vector, we do the following:"
   ]
  },
  {
   "cell_type": "code",
   "execution_count": 25,
   "id": "e43600ba-f287-4746-8ddf-d0f71a9023ca",
   "metadata": {},
   "outputs": [
    {
     "name": "stdout",
     "output_type": "stream",
     "text": [
      "tensor([[-0.4015,  0.9666, -1.1481]], grad_fn=<EmbeddingBackward0>)\n"
     ]
    }
   ],
   "source": [
    "print(embedding_layer(torch.tensor([3])))"
   ]
  },
  {
   "cell_type": "markdown",
   "id": "a7bbf625-4f36-491d-87b4-3969efb784b0",
   "metadata": {},
   "source": [
    "- Note that the above is the 4th row in the `embedding_layer` weight matrix\n",
    "- To embed all four `input_ids` values above, we do"
   ]
  },
  {
   "cell_type": "code",
   "execution_count": 26,
   "id": "50280ead-0363-44c8-8c35-bb885d92c8b7",
   "metadata": {},
   "outputs": [
    {
     "name": "stdout",
     "output_type": "stream",
     "text": [
      "tensor([[ 1.2753, -0.2010, -0.1606],\n",
      "        [-0.4015,  0.9666, -1.1481],\n",
      "        [-2.8400, -0.7849, -1.4096],\n",
      "        [ 0.9178,  1.5810,  1.3010]], grad_fn=<EmbeddingBackward0>)\n"
     ]
    }
   ],
   "source": [
    "print(embedding_layer(input_ids))"
   ]
  },
  {
   "cell_type": "markdown",
   "id": "be97ced4-bd13-42b7-866a-4d699a17e155",
   "metadata": {},
   "source": [
    "- An embedding layer is essentially a look-up operation:"
   ]
  },
  {
   "cell_type": "markdown",
   "id": "f33c2741-bf1b-4c60-b7fd-61409d556646",
   "metadata": {},
   "source": [
    "<img src=\"https://sebastianraschka.com/images/LLMs-from-scratch-images/ch02_compressed/16.webp?123\" width=\"500px\">"
   ]
  },
  {
   "cell_type": "markdown",
   "id": "08218d9f-aa1a-4afb-a105-72ff96a54e73",
   "metadata": {},
   "source": [
    "- **You may be interested in the bonus content comparing embedding layers with regular linear layers: [../03_bonus_embedding-vs-matmul](../03_bonus_embedding-vs-matmul)**"
   ]
  },
  {
   "cell_type": "markdown",
   "id": "c393d270-b950-4bc8-99ea-97d74f2ea0f6",
   "metadata": {},
   "source": [
    "## 2.8 Encoding word positions"
   ]
  },
  {
   "cell_type": "markdown",
   "id": "24940068-1099-4698-bdc0-e798515e2902",
   "metadata": {},
   "source": [
    "- Embedding layer convert IDs into identical vector representations regardless of where they are located in the input sequence:"
   ]
  },
  {
   "cell_type": "markdown",
   "id": "9e0b14a2-f3f3-490e-b513-f262dbcf94fa",
   "metadata": {},
   "source": [
    "<img src=\"https://sebastianraschka.com/images/LLMs-from-scratch-images/ch02_compressed/17.webp\" width=\"400px\">"
   ]
  },
  {
   "cell_type": "markdown",
   "id": "92a7d7fe-38a5-46e6-8db6-b688887b0430",
   "metadata": {},
   "source": [
    "- Positional embeddings are combined with the token embedding vector to form the input embeddings for a large language model:"
   ]
  },
  {
   "cell_type": "markdown",
   "id": "48de37db-d54d-45c4-ab3e-88c0783ad2e4",
   "metadata": {},
   "source": [
    "<img src=\"https://sebastianraschka.com/images/LLMs-from-scratch-images/ch02_compressed/18.webp\" width=\"500px\">"
   ]
  },
  {
   "cell_type": "markdown",
   "id": "7f187f87-c1f8-4c2e-8050-350bbb972f55",
   "metadata": {},
   "source": [
    "- The BytePair encoder has a vocabulary size of 50,257:\n",
    "- Suppose we want to encode the input tokens into a 256-dimensional vector representation: (A big embedding matrix Vxd)"
   ]
  },
  {
   "cell_type": "code",
   "execution_count": 27,
   "id": "0b9e344d-03a6-4f2c-b723-67b6a20c5041",
   "metadata": {},
   "outputs": [],
   "source": [
    "vocab_size = 50257\n",
    "output_dim = 256\n",
    "\n",
    "token_embedding_layer = torch.nn.Embedding(vocab_size, output_dim)"
   ]
  },
  {
   "cell_type": "markdown",
   "id": "a2654722-24e4-4b0d-a43c-436a461eb70b",
   "metadata": {},
   "source": [
    "- If we sample data from the dataloader, we embed the tokens in each batch into a 256-dimensional vector\n",
    "- If we have a batch size of 8 with 4 tokens each, this results in a 8 x 4 x 256 tensor:"
   ]
  },
  {
   "cell_type": "code",
   "execution_count": 28,
   "id": "ad56a263-3d2e-4d91-98bf-d0b68d3c7fc3",
   "metadata": {},
   "outputs": [],
   "source": [
    "max_length = 4\n",
    "dataloader = create_dataloader_v1(\n",
    "    raw_text, batch_size=8, max_length=max_length,\n",
    "    stride=max_length, shuffle=False\n",
    ")\n",
    "data_iter = iter(dataloader)\n",
    "inputs, targets = next(data_iter)"
   ]
  },
  {
   "cell_type": "code",
   "execution_count": 29,
   "id": "84416b60-3707-4370-bcbc-da0b62f2b64d",
   "metadata": {},
   "outputs": [
    {
     "name": "stdout",
     "output_type": "stream",
     "text": [
      "Token IDs:\n",
      " tensor([[   40,   367,  2885,  1464],\n",
      "        [ 1807,  3619,   402,   271],\n",
      "        [10899,  2138,   257,  7026],\n",
      "        [15632,   438,  2016,   257],\n",
      "        [  922,  5891,  1576,   438],\n",
      "        [  568,   340,   373,   645],\n",
      "        [ 1049,  5975,   284,   502],\n",
      "        [  284,  3285,   326,    11]])\n",
      "\n",
      "Inputs shape:\n",
      " torch.Size([8, 4])\n"
     ]
    }
   ],
   "source": [
    "print(\"Token IDs:\\n\", inputs)\n",
    "print(\"\\nInputs shape:\\n\", inputs.shape)"
   ]
  },
  {
   "cell_type": "code",
   "execution_count": 30,
   "id": "7766ec38-30d0-4128-8c31-f49f063c43d1",
   "metadata": {},
   "outputs": [
    {
     "name": "stdout",
     "output_type": "stream",
     "text": [
      "torch.Size([8, 4, 256])\n"
     ]
    }
   ],
   "source": [
    "token_embeddings = token_embedding_layer(inputs)\n",
    "print(token_embeddings.shape)\n",
    "\n",
    "# uncomment & execute the following line to see how the embeddings look like\n",
    "# print(token_embeddings)"
   ]
  },
  {
   "cell_type": "markdown",
   "id": "fe2ae164-6f19-4e32-b9e5-76950fcf1c9f",
   "metadata": {},
   "source": [
    "- GPT-2 uses absolute position embeddings, so we just create another embedding layer:"
   ]
  },
  {
   "cell_type": "code",
   "execution_count": 31,
   "id": "cc048e20-7ac8-417e-81f5-8fe6f9a4fe07",
   "metadata": {},
   "outputs": [],
   "source": [
    "context_length = max_length\n",
    "pos_embedding_layer = torch.nn.Embedding(context_length, output_dim)\n",
    "\n",
    "# uncomment & execute the following line to see how the embedding layer weights look like\n",
    "# print(pos_embedding_layer.weight)"
   ]
  },
  {
   "cell_type": "code",
   "execution_count": 32,
   "id": "c369a1e7-d566-4b53-b398-d6adafb44105",
   "metadata": {},
   "outputs": [
    {
     "name": "stdout",
     "output_type": "stream",
     "text": [
      "torch.Size([4, 256])\n"
     ]
    }
   ],
   "source": [
    "pos_embeddings = pos_embedding_layer(torch.arange(max_length))\n",
    "print(pos_embeddings.shape)\n",
    "\n",
    "# uncomment & execute the following line to see how the embeddings look like\n",
    "# print(pos_embeddings)"
   ]
  },
  {
   "cell_type": "markdown",
   "id": "870e9d9f-2935-461a-9518-6d1386b976d6",
   "metadata": {},
   "source": [
    "- To create the input embeddings used in an LLM, we simply add the token and the positional embeddings:"
   ]
  },
  {
   "cell_type": "code",
   "execution_count": 33,
   "id": "b22fab89-526e-43c8-9035-5b7018e34288",
   "metadata": {},
   "outputs": [
    {
     "name": "stdout",
     "output_type": "stream",
     "text": [
      "torch.Size([8, 4, 256])\n"
     ]
    }
   ],
   "source": [
    "input_embeddings = token_embeddings + pos_embeddings\n",
    "print(input_embeddings.shape)\n",
    "\n",
    "# uncomment & execute the following line to see how the embeddings look like\n",
    "# print(input_embeddings)"
   ]
  },
  {
   "cell_type": "markdown",
   "id": "1fbda581-6f9b-476f-8ea7-d244e6a4eaec",
   "metadata": {},
   "source": [
    "- In the initial phase of the input processing workflow, the input text is segmented into separate tokens\n",
    "- Following this segmentation, these tokens are transformed into token IDs based on a predefined vocabulary:"
   ]
  },
  {
   "cell_type": "markdown",
   "id": "d1bb0f7e-460d-44db-b366-096adcd84fff",
   "metadata": {},
   "source": [
    "<img src=\"https://sebastianraschka.com/images/LLMs-from-scratch-images/ch02_compressed/19.webp\" width=\"400px\">"
   ]
  },
  {
   "cell_type": "markdown",
   "id": "63230f2e-258f-4497-9e2e-8deee4530364",
   "metadata": {},
   "source": [
    "# Summary and takeaways"
   ]
  },
  {
   "cell_type": "markdown",
   "id": "8b3293a6-45a5-47cd-aa00-b23e3ca0a73f",
   "metadata": {},
   "source": [
    "See the [./dataloader.ipynb](./dataloader.ipynb) code notebook, which is a concise version of the data loader that we implemented in this chapter and will need for training the GPT model in upcoming chapters.\n",
    "\n",
    "See [./exercise-solutions.ipynb](./exercise-solutions.ipynb) for the exercise solutions.\n",
    "\n",
    "See the [Byte Pair Encoding (BPE) Tokenizer From Scratch](../02_bonus_bytepair-encoder/compare-bpe-tiktoken.ipynb) notebook if you are interested in learning how the GPT-2 tokenizer can be implemented and trained from scratch."
   ]
  }
 ],
 "metadata": {
  "kernelspec": {
   "display_name": "Python 3 (ipykernel)",
   "language": "python",
   "name": "python3"
  },
  "language_info": {
   "codemirror_mode": {
    "name": "ipython",
    "version": 3
   },
   "file_extension": ".py",
   "mimetype": "text/x-python",
   "name": "python",
   "nbconvert_exporter": "python",
   "pygments_lexer": "ipython3",
   "version": "3.10.16"
  }
 },
 "nbformat": 4,
 "nbformat_minor": 5
}<|MERGE_RESOLUTION|>--- conflicted
+++ resolved
@@ -1252,11 +1252,7 @@
      "name": "stdout",
      "output_type": "stream",
      "text": [
-<<<<<<< HEAD
       "PyTorch version: 2.6.0+cu124\n"
-=======
-      "PyTorch version: 2.5.1\n"
->>>>>>> 68e2efe1
      ]
     }
    ],
