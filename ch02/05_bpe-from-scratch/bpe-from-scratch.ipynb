--- conflicted
+++ resolved
@@ -649,24 +649,11 @@
     "            first, second = bigram\n",
     "            new_symbols = []\n",
     "            i = 0\n",
-<<<<<<< HEAD
-    "            # 遍历一遍token列表\n",
-    "            while i < len(token_ids) - 1:\n",
-    "                pair = (token_ids[i], token_ids[i + 1])\n",
-    "                if pair in self.bpe_merges:\n",
-    "                    merged_token_id = self.bpe_merges[pair]\n",
-    "                    new_tokens.append(merged_token_id)\n",
-    "                    # Uncomment for educational purposes:\n",
-    "                    # print(f\"Merged pair {pair} -> {merged_token_id} ('{self.vocab[merged_token_id]}')\")\n",
-    "                    i += 2  # Skip the next token as it's merged\n",
-    "                    can_merge = True\n",
-=======
     "            while i < len(symbols):\n",
     "                # If we see (first, second) at position i, merge them\n",
     "                if i < len(symbols) - 1 and symbols[i] == first and symbols[i+1] == second:\n",
     "                    new_symbols.append(first + second)  # merged symbol\n",
     "                    i += 2\n",
->>>>>>> c278745a
     "                else:\n",
     "                    new_symbols.append(symbols[i])\n",
     "                    i += 1\n",
@@ -982,9 +969,6 @@
   },
   {
    "cell_type": "code",
-<<<<<<< HEAD
-   "execution_count": 11,
-=======
    "execution_count": 10,
    "id": "78249752-38d7-47b9-b259-912bcc093dc4",
    "metadata": {},
@@ -1026,7 +1010,6 @@
   {
    "cell_type": "code",
    "execution_count": 12,
->>>>>>> c278745a
    "id": "1ed1b344-f7d4-4e9e-ac34-2a04b5c5b7a8",
    "metadata": {},
    "outputs": [
@@ -1062,11 +1045,7 @@
   },
   {
    "cell_type": "code",
-<<<<<<< HEAD
-   "execution_count": 12,
-=======
    "execution_count": 13,
->>>>>>> c278745a
    "id": "da0e1faf-1933-43d9-b681-916c282a8f86",
    "metadata": {},
    "outputs": [
@@ -1084,11 +1063,7 @@
   },
   {
    "cell_type": "code",
-<<<<<<< HEAD
-   "execution_count": 13,
-=======
    "execution_count": 14,
->>>>>>> c278745a
    "id": "8b690e83-5d6b-409a-804e-321c287c24a4",
    "metadata": {},
    "outputs": [
@@ -1114,11 +1089,7 @@
   },
   {
    "cell_type": "code",
-<<<<<<< HEAD
-   "execution_count": 14,
-=======
    "execution_count": 15,
->>>>>>> c278745a
    "id": "2b9e6289-92cb-4d88-b3c8-e836d7c8095f",
    "metadata": {},
    "outputs": [
@@ -1173,11 +1144,7 @@
   },
   {
    "cell_type": "code",
-<<<<<<< HEAD
-   "execution_count": 15,
-=======
    "execution_count": 16,
->>>>>>> c278745a
    "id": "c7056cb1-a9a3-4cf6-8364-29fb493ae240",
    "metadata": {},
    "outputs": [
@@ -1187,11 +1154,7 @@
        "'This is some text.'"
       ]
      },
-<<<<<<< HEAD
-     "execution_count": 15,
-=======
      "execution_count": 16,
->>>>>>> c278745a
      "metadata": {},
      "output_type": "execute_result"
     }
@@ -1204,11 +1167,7 @@
   },
   {
    "cell_type": "code",
-<<<<<<< HEAD
-   "execution_count": 16,
-=======
    "execution_count": 17,
->>>>>>> c278745a
    "id": "37bc6753-8f35-4ec7-b23e-df4a12103cb4",
    "metadata": {},
    "outputs": [
@@ -1218,11 +1177,7 @@
        "'This is some text with \\n newline characters.'"
       ]
      },
-<<<<<<< HEAD
-     "execution_count": 16,
-=======
      "execution_count": 17,
->>>>>>> c278745a
      "metadata": {},
      "output_type": "execute_result"
     }
@@ -1340,11 +1295,7 @@
   },
   {
    "cell_type": "code",
-<<<<<<< HEAD
-   "execution_count": 17,
-=======
    "execution_count": 22,
->>>>>>> c278745a
    "id": "b45b4366-2c2b-4309-9a14-febf3add8512",
    "metadata": {},
    "outputs": [
@@ -1384,11 +1335,7 @@
   },
   {
    "cell_type": "code",
-<<<<<<< HEAD
-   "execution_count": 18,
-=======
    "execution_count": 23,
->>>>>>> c278745a
    "id": "74306e6c-47d3-45a3-9e0f-93f7303ef601",
    "metadata": {},
    "outputs": [],
@@ -1409,11 +1356,7 @@
   },
   {
    "cell_type": "code",
-<<<<<<< HEAD
-   "execution_count": 19,
-=======
    "execution_count": 24,
->>>>>>> c278745a
    "id": "2bb722b4-dbf5-4a0c-9120-efda3293f132",
    "metadata": {},
    "outputs": [
@@ -1423,11 +1366,7 @@
        "50257"
       ]
      },
-<<<<<<< HEAD
-     "execution_count": 19,
-=======
      "execution_count": 24,
->>>>>>> c278745a
      "metadata": {},
      "output_type": "execute_result"
     }
@@ -1446,11 +1385,7 @@
   },
   {
    "cell_type": "code",
-<<<<<<< HEAD
-   "execution_count": 20,
-=======
    "execution_count": 25,
->>>>>>> c278745a
    "id": "e4866de7-fb32-4dd6-a878-469ec734641c",
    "metadata": {},
    "outputs": [
@@ -1470,11 +1405,7 @@
   },
   {
    "cell_type": "code",
-<<<<<<< HEAD
-   "execution_count": 21,
-=======
    "execution_count": 26,
->>>>>>> c278745a
    "id": "3da8d9b2-af55-4b09-95d7-fabd983e919e",
    "metadata": {},
    "outputs": [
